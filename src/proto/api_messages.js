/**
 * Copyright 2018 The Subscribe with Google Authors. All Rights Reserved.
 *
 * Licensed under the Apache License, Version 2.0 (the "License");
 * you may not use this file except in compliance with the License.
 * You may obtain a copy of the License at
 *
 *      http://www.apache.org/licenses/LICENSE-2.0
 *
 * Unless required by applicable law or agreed to in writing, software
 * distributed under the License is distributed on an "AS-IS" BASIS,
 * WITHOUT WARRANTIES OR CONDITIONS OF ANY KIND, either express or implied.
 * See the License for the specific language governing permissions and
 * limitations under the License.
 */

/**
 * @fileoverview Protos for SwG client/iframe messaging
 * Auto generated, do not edit
 */

/**
 * @interface
 */
class Message {
  /**
   * @return {string}
   */
  label() {}

  /**
   * @param {boolean=} unusedIncludeLabel
   * @return {!Array<*>}
   */
  toArray(unusedIncludeLabel = true) {}
}
/** @enum {number} */
const ActionType = {
  ACTION_TYPE_UNKNOWN: 0,
  ACTION_TYPE_RELOAD_PAGE: 1,
  ACTION_TYPE_UPDATE_COUNTER: 2,
};
/** @enum {number} */
const AnalyticsEvent = {
  UNKNOWN: 0,
  IMPRESSION_PAYWALL: 1,
  IMPRESSION_AD: 2,
  IMPRESSION_OFFERS: 3,
  IMPRESSION_SUBSCRIBE_BUTTON: 4,
  IMPRESSION_SMARTBOX: 5,
  IMPRESSION_SWG_BUTTON: 6,
  IMPRESSION_CLICK_TO_SHOW_OFFERS: 7,
  IMPRESSION_CLICK_TO_SHOW_OFFERS_OR_ALREADY_SUBSCRIBED: 8,
  IMPRESSION_SUBSCRIPTION_COMPLETE: 9,
  IMPRESSION_ACCOUNT_CHANGED: 10,
  IMPRESSION_PAGE_LOAD: 11,
  IMPRESSION_LINK: 12,
  IMPRESSION_SAVE_SUBSCR_TO_GOOGLE: 13,
  IMPRESSION_GOOGLE_UPDATED: 14,
  IMPRESSION_SHOW_OFFERS_SMARTBOX: 15,
  IMPRESSION_SHOW_OFFERS_SWG_BUTTON: 16,
  IMPRESSION_SELECT_OFFER_SMARTBOX: 17,
  IMPRESSION_SELECT_OFFER_SWG_BUTTON: 18,
  IMPRESSION_SHOW_CONTRIBUTIONS_SWG_BUTTON: 19,
  IMPRESSION_SELECT_CONTRIBUTION_SWG_BUTTON: 20,
  IMPRESSION_METER_TOAST: 21,
  IMPRESSION_REGWALL: 22,
  IMPRESSION_SHOWCASE_REGWALL: 23,
  IMPRESSION_SWG_SUBSCRIPTION_MINI_PROMPT: 24,
  IMPRESSION_SWG_CONTRIBUTION_MINI_PROMPT: 25,
  IMPRESSION_CONTRIBUTION_OFFERS: 26,
  IMPRESSION_TWG_COUNTER: 27,
  IMPRESSION_TWG_SITE_SUPPORTER_WALL: 28,
  IMPRESSION_TWG_PUBLICATION: 29,
  IMPRESSION_TWG_STATIC_BUTTON: 30,
  IMPRESSION_TWG_DYNAMIC_BUTTON: 31,
  IMPRESSION_TWG_STICKER_SELECTION_SCREEN: 32,
  IMPRESSION_TWG_PUBLICATION_NOT_SET_UP: 33,
  IMPRESSION_REGWALL_OPT_IN: 34,
  IMPRESSION_NEWSLETTER_OPT_IN: 35,
  IMPRESSION_SUBSCRIPTION_OFFERS_ERROR: 36,
  IMPRESSION_CONTRIBUTION_OFFERS_ERROR: 37,
  IMPRESSION_TWG_SHORTENED_STICKER_FLOW: 38,
  IMPRESSION_SUBSCRIPTION_LINKING_LOADING: 39,
  IMPRESSION_SUBSCRIPTION_LINKING_COMPLETE: 40,
  IMPRESSION_SUBSCRIPTION_LINKING_ERROR: 41,
  IMPRESSION_SURVEY: 42,
  ACTION_SUBSCRIBE: 1000,
  ACTION_PAYMENT_COMPLETE: 1001,
  ACTION_ACCOUNT_CREATED: 1002,
  ACTION_ACCOUNT_ACKNOWLEDGED: 1003,
  ACTION_SUBSCRIPTIONS_LANDING_PAGE: 1004,
  ACTION_PAYMENT_FLOW_STARTED: 1005,
  ACTION_OFFER_SELECTED: 1006,
  ACTION_SWG_BUTTON_CLICK: 1007,
  ACTION_VIEW_OFFERS: 1008,
  ACTION_ALREADY_SUBSCRIBED: 1009,
  ACTION_NEW_DEFERRED_ACCOUNT: 1010,
  ACTION_LINK_CONTINUE: 1011,
  ACTION_LINK_CANCEL: 1012,
  ACTION_GOOGLE_UPDATED_CLOSE: 1013,
  ACTION_USER_CANCELED_PAYFLOW: 1014,
  ACTION_SAVE_SUBSCR_TO_GOOGLE_CONTINUE: 1015,
  ACTION_SAVE_SUBSCR_TO_GOOGLE_CANCEL: 1016,
  ACTION_SWG_BUTTON_SHOW_OFFERS_CLICK: 1017,
  ACTION_SWG_BUTTON_SELECT_OFFER_CLICK: 1018,
  ACTION_SWG_BUTTON_SHOW_CONTRIBUTIONS_CLICK: 1019,
  ACTION_SWG_BUTTON_SELECT_CONTRIBUTION_CLICK: 1020,
  ACTION_USER_CONSENT_DEFERRED_ACCOUNT: 1021,
  ACTION_USER_DENY_DEFERRED_ACCOUNT: 1022,
  ACTION_DEFERRED_ACCOUNT_REDIRECT: 1023,
  ACTION_GET_ENTITLEMENTS: 1024,
  ACTION_METER_TOAST_SUBSCRIBE_CLICK: 1025,
  ACTION_METER_TOAST_EXPANDED: 1026,
  ACTION_METER_TOAST_CLOSED_BY_ARTICLE_INTERACTION: 1027,
  ACTION_METER_TOAST_CLOSED_BY_SWIPE_DOWN: 1028,
  ACTION_METER_TOAST_CLOSED_BY_X_CLICKED: 1029,
  ACTION_SWG_SUBSCRIPTION_MINI_PROMPT_CLICK: 1030,
  ACTION_SWG_CONTRIBUTION_MINI_PROMPT_CLICK: 1031,
  ACTION_SWG_SUBSCRIPTION_MINI_PROMPT_CLOSE: 1032,
  ACTION_SWG_CONTRIBUTION_MINI_PROMPT_CLOSE: 1033,
  ACTION_CONTRIBUTION_OFFER_SELECTED: 1034,
  ACTION_SHOWCASE_REGWALL_GSI_CLICK: 1035,
  ACTION_SHOWCASE_REGWALL_EXISTING_ACCOUNT_CLICK: 1036,
  ACTION_SUBSCRIPTION_OFFERS_CLOSED: 1037,
  ACTION_CONTRIBUTION_OFFERS_CLOSED: 1038,
  ACTION_TWG_STATIC_CTA_CLICK: 1039,
  ACTION_TWG_DYNAMIC_CTA_CLICK: 1040,
  ACTION_TWG_SITE_LEVEL_SUPPORTER_WALL_CTA_CLICK: 1041,
  ACTION_TWG_DIALOG_SUPPORTER_WALL_CTA_CLICK: 1042,
  ACTION_TWG_COUNTER_CLICK: 1043,
  ACTION_TWG_SITE_SUPPORTER_WALL_ALL_THANKS_CLICK: 1044,
  ACTION_TWG_PAID_STICKER_SELECTED_SCREEN_CLOSE_CLICK: 1045,
  ACTION_TWG_PAID_STICKER_SELECTION_CLICK: 1046,
  ACTION_TWG_FREE_STICKER_SELECTION_CLICK: 1047,
  ACTION_TWG_MINI_SUPPORTER_WALL_CLICK: 1048,
  ACTION_TWG_CREATOR_BENEFIT_CLICK: 1049,
  ACTION_TWG_FREE_TRANSACTION_START_NEXT_BUTTON_CLICK: 1050,
  ACTION_TWG_PAID_TRANSACTION_START_NEXT_BUTTON_CLICK: 1051,
  ACTION_TWG_STICKER_SELECTION_SCREEN_CLOSE_CLICK: 1052,
  ACTION_TWG_ARTICLE_LEVEL_SUPPORTER_WALL_CTA_CLICK: 1053,
  ACTION_REGWALL_OPT_IN_BUTTON_CLICK: 1054,
  ACTION_REGWALL_ALREADY_OPTED_IN_CLICK: 1055,
  ACTION_NEWSLETTER_OPT_IN_BUTTON_CLICK: 1056,
  ACTION_NEWSLETTER_ALREADY_OPTED_IN_CLICK: 1057,
  ACTION_REGWALL_OPT_IN_CLOSE: 1058,
  ACTION_NEWSLETTER_OPT_IN_CLOSE: 1059,
  ACTION_SHOWCASE_REGWALL_SWIG_CLICK: 1060,
  ACTION_TWG_CHROME_APP_MENU_ENTRY_POINT_CLICK: 1061,
  ACTION_TWG_DISCOVER_FEED_MENU_ENTRY_POINT_CLICK: 1062,
  ACTION_SHOWCASE_REGWALL_3P_BUTTON_CLICK: 1063,
  ACTION_SUBSCRIPTION_OFFERS_RETRY: 1064,
  ACTION_CONTRIBUTION_OFFERS_RETRY: 1065,
  ACTION_TWG_SHORTENED_STICKER_FLOW_STICKER_SELECTION_CLICK: 1066,
  ACTION_INITIATE_UPDATED_SUBSCRIPTION_LINKING: 1067,
<<<<<<< HEAD
  ACTION_SURVEY_DATA_TRANSFER: 1070,
=======
  ACTION_SURVEY_SUBMIT_CLICK: 1068,
  ACTION_SURVEY_CLOSED: 1069,
>>>>>>> 28fd55e6
  EVENT_PAYMENT_FAILED: 2000,
  EVENT_REGWALL_OPT_IN_FAILED: 2001,
  EVENT_NEWSLETTER_OPT_IN_FAILED: 2002,
  EVENT_REGWALL_ALREADY_OPT_IN: 2003,
  EVENT_NEWSLETTER_ALREADY_OPT_IN: 2004,
  EVENT_SUBSCRIPTION_LINKING_FAILED: 2005,
  EVENT_SURVEY_ALREADY_SUBMITTED: 2006,
  EVENT_SURVEY_SUBMIT_FAILED: 2007,
  EVENT_CUSTOM: 3000,
  EVENT_CONFIRM_TX_ID: 3001,
  EVENT_CHANGED_TX_ID: 3002,
  EVENT_GPAY_NO_TX_ID: 3003,
  EVENT_GPAY_CANNOT_CONFIRM_TX_ID: 3004,
  EVENT_GOOGLE_UPDATED: 3005,
  EVENT_NEW_TX_ID: 3006,
  EVENT_UNLOCKED_BY_SUBSCRIPTION: 3007,
  EVENT_UNLOCKED_BY_METER: 3008,
  EVENT_NO_ENTITLEMENTS: 3009,
  EVENT_HAS_METERING_ENTITLEMENTS: 3010,
  EVENT_OFFERED_METER: 3011,
  EVENT_UNLOCKED_FREE_PAGE: 3012,
  EVENT_INELIGIBLE_PAYWALL: 3013,
  EVENT_UNLOCKED_FOR_CRAWLER: 3014,
  EVENT_TWG_COUNTER_VIEW: 3015,
  EVENT_TWG_SITE_SUPPORTER_WALL_VIEW: 3016,
  EVENT_TWG_STATIC_BUTTON_VIEW: 3017,
  EVENT_TWG_DYNAMIC_BUTTON_VIEW: 3018,
  EVENT_TWG_PRE_TRANSACTION_PRIVACY_SETTING_PRIVATE: 3019,
  EVENT_TWG_POST_TRANSACTION_SETTING_PRIVATE: 3020,
  EVENT_TWG_PRE_TRANSACTION_PRIVACY_SETTING_PUBLIC: 3021,
  EVENT_TWG_POST_TRANSACTION_SETTING_PUBLIC: 3022,
  EVENT_REGWALL_OPTED_IN: 3023,
  EVENT_NEWSLETTER_OPTED_IN: 3024,
  EVENT_SHOWCASE_METERING_INIT: 3025,
  EVENT_DISABLE_MINIPROMPT_DESKTOP: 3026,
  EVENT_SUBSCRIPTION_LINKING_SUCCESS: 3027,
  EVENT_SURVEY_SUBMITTED: 3028,
  EVENT_SUBSCRIPTION_STATE: 4000,
};
/** @enum {number} */
const EntitlementResult = {
  UNKNOWN_ENTITLEMENT_RESULT: 0,
  UNLOCKED_SUBSCRIBER: 1001,
  UNLOCKED_FREE: 1002,
  UNLOCKED_METER: 1003,
  LOCKED_REGWALL: 2001,
  LOCKED_PAYWALL: 2002,
  INELIGIBLE_PAYWALL: 2003,
};
/** @enum {number} */
const EntitlementSource = {
  UNKNOWN_ENTITLEMENT_SOURCE: 0,
  GOOGLE_SUBSCRIBER_ENTITLEMENT: 1001,
  GOOGLE_SHOWCASE_METERING_SERVICE: 2001,
  SUBSCRIBE_WITH_GOOGLE_METERING_SERVICE: 2002,
  PUBLISHER_ENTITLEMENT: 3001,
};
/** @enum {number} */
const EventOriginator = {
  UNKNOWN_CLIENT: 0,
  SWG_CLIENT: 1,
  AMP_CLIENT: 2,
  PROPENSITY_CLIENT: 3,
  SWG_SERVER: 4,
  PUBLISHER_CLIENT: 5,
  SHOWCASE_CLIENT: 6,
};
/** @enum {number} */
const ReaderSurfaceType = {
  READER_SURFACE_TYPE_UNSPECIFIED: 0,
  READER_SURFACE_WORDPRESS: 1,
  READER_SURFACE_CHROME: 2,
  READER_SURFACE_TENOR: 3,
};

/**
 * @implements {Message}
 */
class AccountCreationRequest {
  /**
   * @param {!Array<*>=} data
   * @param {boolean=} includesLabel
   */
  constructor(data = [], includesLabel = true) {
    const base = includesLabel ? 1 : 0;

    /** @private {?boolean} */
    this.complete_ = data[base] == null ? null : data[base];
  }

  /**
   * @return {?boolean}
   */
  getComplete() {
    return this.complete_;
  }

  /**
   * @param {boolean} value
   */
  setComplete(value) {
    this.complete_ = value;
  }

  /**
   * @param {boolean=} includeLabel
   * @return {!Array<?>}
   * @override
   */
  toArray(includeLabel = true) {
    const arr = [
        this.complete_, // field 1 - complete
    ];
    if (includeLabel) {
      arr.unshift(this.label());
    }
    return arr;
  }

  /**
   * @return {string}
   * @override
   */
  label() {
    return 'AccountCreationRequest';
  }
}

/**
 * @implements {Message}
 */
class ActionRequest {
  /**
   * @param {!Array<*>=} data
   * @param {boolean=} includesLabel
   */
  constructor(data = [], includesLabel = true) {
    const base = includesLabel ? 1 : 0;

    /** @private {?ActionType} */
    this.action_ = data[base] == null ? null : data[base];
  }

  /**
   * @return {?ActionType}
   */
  getAction() {
    return this.action_;
  }

  /**
   * @param {!ActionType} value
   */
  setAction(value) {
    this.action_ = value;
  }

  /**
   * @param {boolean=} includeLabel
   * @return {!Array<?>}
   * @override
   */
  toArray(includeLabel = true) {
    const arr = [
        this.action_, // field 1 - action
    ];
    if (includeLabel) {
      arr.unshift(this.label());
    }
    return arr;
  }

  /**
   * @return {string}
   * @override
   */
  label() {
    return 'ActionRequest';
  }
}

/**
 * @implements {Message}
 */
class AlreadySubscribedResponse {
  /**
   * @param {!Array<*>=} data
   * @param {boolean=} includesLabel
   */
  constructor(data = [], includesLabel = true) {
    const base = includesLabel ? 1 : 0;

    /** @private {?boolean} */
    this.subscriberOrMember_ = data[base] == null ? null : data[base];

    /** @private {?boolean} */
    this.linkRequested_ = data[1 + base] == null ? null : data[1 + base];
  }

  /**
   * @return {?boolean}
   */
  getSubscriberOrMember() {
    return this.subscriberOrMember_;
  }

  /**
   * @param {boolean} value
   */
  setSubscriberOrMember(value) {
    this.subscriberOrMember_ = value;
  }

  /**
   * @return {?boolean}
   */
  getLinkRequested() {
    return this.linkRequested_;
  }

  /**
   * @param {boolean} value
   */
  setLinkRequested(value) {
    this.linkRequested_ = value;
  }

  /**
   * @param {boolean=} includeLabel
   * @return {!Array<?>}
   * @override
   */
  toArray(includeLabel = true) {
    const arr = [
        this.subscriberOrMember_, // field 1 - subscriber_or_member
        this.linkRequested_, // field 2 - link_requested
    ];
    if (includeLabel) {
      arr.unshift(this.label());
    }
    return arr;
  }

  /**
   * @return {string}
   * @override
   */
  label() {
    return 'AlreadySubscribedResponse';
  }
}

/**
 * @implements {Message}
 */
class AnalyticsContext {
  /**
   * @param {!Array<*>=} data
   * @param {boolean=} includesLabel
   */
  constructor(data = [], includesLabel = true) {
    const base = includesLabel ? 1 : 0;

    /** @private {?string} */
    this.embedderOrigin_ = data[base] == null ? null : data[base];

    /** @private {?string} */
    this.transactionId_ = data[1 + base] == null ? null : data[1 + base];

    /** @private {?string} */
    this.referringOrigin_ = data[2 + base] == null ? null : data[2 + base];

    /** @private {?string} */
    this.utmSource_ = data[3 + base] == null ? null : data[3 + base];

    /** @private {?string} */
    this.utmCampaign_ = data[4 + base] == null ? null : data[4 + base];

    /** @private {?string} */
    this.utmMedium_ = data[5 + base] == null ? null : data[5 + base];

    /** @private {?string} */
    this.sku_ = data[6 + base] == null ? null : data[6 + base];

    /** @private {?boolean} */
    this.readyToPay_ = data[7 + base] == null ? null : data[7 + base];

    /** @private {!Array<string>} */
    this.label_ = data[8 + base] || [];

    /** @private {?string} */
    this.clientVersion_ = data[9 + base] == null ? null : data[9 + base];

    /** @private {?string} */
    this.url_ = data[10 + base] == null ? null : data[10 + base];

    /** @private {?Timestamp} */
    this.clientTimestamp_ =
      data[11 + base] == null || data[11 + base] == undefined
        ? null
        : new Timestamp(data[11 + base], includesLabel);

    /** @private {?ReaderSurfaceType} */
    this.readerSurfaceType_ = data[12 + base] == null ? null : data[12 + base];

    /** @private {?string} */
    this.integrationVersion_ = data[13 + base] == null ? null : data[13 + base];
  }

  /**
   * @return {?string}
   */
  getEmbedderOrigin() {
    return this.embedderOrigin_;
  }

  /**
   * @param {string} value
   */
  setEmbedderOrigin(value) {
    this.embedderOrigin_ = value;
  }

  /**
   * @return {?string}
   */
  getTransactionId() {
    return this.transactionId_;
  }

  /**
   * @param {string} value
   */
  setTransactionId(value) {
    this.transactionId_ = value;
  }

  /**
   * @return {?string}
   */
  getReferringOrigin() {
    return this.referringOrigin_;
  }

  /**
   * @param {string} value
   */
  setReferringOrigin(value) {
    this.referringOrigin_ = value;
  }

  /**
   * @return {?string}
   */
  getUtmSource() {
    return this.utmSource_;
  }

  /**
   * @param {string} value
   */
  setUtmSource(value) {
    this.utmSource_ = value;
  }

  /**
   * @return {?string}
   */
  getUtmCampaign() {
    return this.utmCampaign_;
  }

  /**
   * @param {string} value
   */
  setUtmCampaign(value) {
    this.utmCampaign_ = value;
  }

  /**
   * @return {?string}
   */
  getUtmMedium() {
    return this.utmMedium_;
  }

  /**
   * @param {string} value
   */
  setUtmMedium(value) {
    this.utmMedium_ = value;
  }

  /**
   * @return {?string}
   */
  getSku() {
    return this.sku_;
  }

  /**
   * @param {string} value
   */
  setSku(value) {
    this.sku_ = value;
  }

  /**
   * @return {?boolean}
   */
  getReadyToPay() {
    return this.readyToPay_;
  }

  /**
   * @param {boolean} value
   */
  setReadyToPay(value) {
    this.readyToPay_ = value;
  }

  /**
   * @return {!Array<string>}
   */
  getLabelList() {
    return this.label_;
  }

  /**
   * @param {!Array<string>} value
   */
  setLabelList(value) {
    this.label_ = value;
  }

  /**
   * @return {?string}
   */
  getClientVersion() {
    return this.clientVersion_;
  }

  /**
   * @param {string} value
   */
  setClientVersion(value) {
    this.clientVersion_ = value;
  }

  /**
   * @return {?string}
   */
  getUrl() {
    return this.url_;
  }

  /**
   * @param {string} value
   */
  setUrl(value) {
    this.url_ = value;
  }

  /**
   * @return {?Timestamp}
   */
  getClientTimestamp() {
    return this.clientTimestamp_;
  }

  /**
   * @param {!Timestamp} value
   */
  setClientTimestamp(value) {
    this.clientTimestamp_ = value;
  }

  /**
   * @return {?ReaderSurfaceType}
   */
  getReaderSurfaceType() {
    return this.readerSurfaceType_;
  }

  /**
   * @param {!ReaderSurfaceType} value
   */
  setReaderSurfaceType(value) {
    this.readerSurfaceType_ = value;
  }

  /**
   * @return {?string}
   */
  getIntegrationVersion() {
    return this.integrationVersion_;
  }

  /**
   * @param {string} value
   */
  setIntegrationVersion(value) {
    this.integrationVersion_ = value;
  }

  /**
   * @param {boolean=} includeLabel
   * @return {!Array<?>}
   * @override
   */
  toArray(includeLabel = true) {
    const arr = [
        this.embedderOrigin_, // field 1 - embedder_origin
        this.transactionId_, // field 2 - transaction_id
        this.referringOrigin_, // field 3 - referring_origin
        this.utmSource_, // field 4 - utm_source
        this.utmCampaign_, // field 5 - utm_campaign
        this.utmMedium_, // field 6 - utm_medium
        this.sku_, // field 7 - sku
        this.readyToPay_, // field 8 - ready_to_pay
        this.label_, // field 9 - label
        this.clientVersion_, // field 10 - client_version
        this.url_, // field 11 - url
        this.clientTimestamp_ ? this.clientTimestamp_.toArray(includeLabel) : [], // field 12 - client_timestamp
        this.readerSurfaceType_, // field 13 - reader_surface_type
        this.integrationVersion_, // field 14 - integration_version
    ];
    if (includeLabel) {
      arr.unshift(this.label());
    }
    return arr;
  }

  /**
   * @return {string}
   * @override
   */
  label() {
    return 'AnalyticsContext';
  }
}

/**
 * @implements {Message}
 */
class AnalyticsEventMeta {
  /**
   * @param {!Array<*>=} data
   * @param {boolean=} includesLabel
   */
  constructor(data = [], includesLabel = true) {
    const base = includesLabel ? 1 : 0;

    /** @private {?EventOriginator} */
    this.eventOriginator_ = data[base] == null ? null : data[base];

    /** @private {?boolean} */
    this.isFromUserAction_ = data[1 + base] == null ? null : data[1 + base];
  }

  /**
   * @return {?EventOriginator}
   */
  getEventOriginator() {
    return this.eventOriginator_;
  }

  /**
   * @param {!EventOriginator} value
   */
  setEventOriginator(value) {
    this.eventOriginator_ = value;
  }

  /**
   * @return {?boolean}
   */
  getIsFromUserAction() {
    return this.isFromUserAction_;
  }

  /**
   * @param {boolean} value
   */
  setIsFromUserAction(value) {
    this.isFromUserAction_ = value;
  }

  /**
   * @param {boolean=} includeLabel
   * @return {!Array<?>}
   * @override
   */
  toArray(includeLabel = true) {
    const arr = [
        this.eventOriginator_, // field 1 - event_originator
        this.isFromUserAction_, // field 2 - is_from_user_action
    ];
    if (includeLabel) {
      arr.unshift(this.label());
    }
    return arr;
  }

  /**
   * @return {string}
   * @override
   */
  label() {
    return 'AnalyticsEventMeta';
  }
}

/**
 * @implements {Message}
 */
class AnalyticsRequest {
  /**
   * @param {!Array<*>=} data
   * @param {boolean=} includesLabel
   */
  constructor(data = [], includesLabel = true) {
    const base = includesLabel ? 1 : 0;

    /** @private {?AnalyticsContext} */
    this.context_ =
      data[base] == null || data[base] == undefined
        ? null
        : new AnalyticsContext(data[base], includesLabel);

    /** @private {?AnalyticsEvent} */
    this.event_ = data[1 + base] == null ? null : data[1 + base];

    /** @private {?AnalyticsEventMeta} */
    this.meta_ =
      data[2 + base] == null || data[2 + base] == undefined
        ? null
        : new AnalyticsEventMeta(data[2 + base], includesLabel);

    /** @private {?EventParams} */
    this.params_ =
      data[3 + base] == null || data[3 + base] == undefined
        ? null
        : new EventParams(data[3 + base], includesLabel);
  }

  /**
   * @return {?AnalyticsContext}
   */
  getContext() {
    return this.context_;
  }

  /**
   * @param {!AnalyticsContext} value
   */
  setContext(value) {
    this.context_ = value;
  }

  /**
   * @return {?AnalyticsEvent}
   */
  getEvent() {
    return this.event_;
  }

  /**
   * @param {!AnalyticsEvent} value
   */
  setEvent(value) {
    this.event_ = value;
  }

  /**
   * @return {?AnalyticsEventMeta}
   */
  getMeta() {
    return this.meta_;
  }

  /**
   * @param {!AnalyticsEventMeta} value
   */
  setMeta(value) {
    this.meta_ = value;
  }

  /**
   * @return {?EventParams}
   */
  getParams() {
    return this.params_;
  }

  /**
   * @param {!EventParams} value
   */
  setParams(value) {
    this.params_ = value;
  }

  /**
   * @param {boolean=} includeLabel
   * @return {!Array<?>}
   * @override
   */
  toArray(includeLabel = true) {
    const arr = [
        this.context_ ? this.context_.toArray(includeLabel) : [], // field 1 - context
        this.event_, // field 2 - event
        this.meta_ ? this.meta_.toArray(includeLabel) : [], // field 3 - meta
        this.params_ ? this.params_.toArray(includeLabel) : [], // field 4 - params
    ];
    if (includeLabel) {
      arr.unshift(this.label());
    }
    return arr;
  }

  /**
   * @return {string}
   * @override
   */
  label() {
    return 'AnalyticsRequest';
  }
}

/**
 * @implements {Message}
 */
class AudienceActivityClientLogsRequest {
  /**
   * @param {!Array<*>=} data
   * @param {boolean=} includesLabel
   */
  constructor(data = [], includesLabel = true) {
    const base = includesLabel ? 1 : 0;

    /** @private {?AnalyticsEvent} */
    this.event_ = data[base] == null ? null : data[base];
  }

  /**
   * @return {?AnalyticsEvent}
   */
  getEvent() {
    return this.event_;
  }

  /**
   * @param {!AnalyticsEvent} value
   */
  setEvent(value) {
    this.event_ = value;
  }

  /**
   * @param {boolean=} includeLabel
   * @return {!Array<?>}
   * @override
   */
  toArray(includeLabel = true) {
    const arr = [
        this.event_, // field 1 - event
    ];
    if (includeLabel) {
      arr.unshift(this.label());
    }
    return arr;
  }

  /**
   * @return {string}
   * @override
   */
  label() {
    return 'AudienceActivityClientLogsRequest';
  }
}

/**
 * @implements {Message}
 */
class CompleteAudienceActionResponse {
  /**
   * @param {!Array<*>=} data
   * @param {boolean=} includesLabel
   */
  constructor(data = [], includesLabel = true) {
    const base = includesLabel ? 1 : 0;

    /** @private {?string} */
    this.swgUserToken_ = data[base] == null ? null : data[base];

    /** @private {?boolean} */
    this.actionCompleted_ = data[1 + base] == null ? null : data[1 + base];

    /** @private {?string} */
    this.userEmail_ = data[2 + base] == null ? null : data[2 + base];

    /** @private {?boolean} */
    this.alreadyCompleted_ = data[3 + base] == null ? null : data[3 + base];
  }

  /**
   * @return {?string}
   */
  getSwgUserToken() {
    return this.swgUserToken_;
  }

  /**
   * @param {string} value
   */
  setSwgUserToken(value) {
    this.swgUserToken_ = value;
  }

  /**
   * @return {?boolean}
   */
  getActionCompleted() {
    return this.actionCompleted_;
  }

  /**
   * @param {boolean} value
   */
  setActionCompleted(value) {
    this.actionCompleted_ = value;
  }

  /**
   * @return {?string}
   */
  getUserEmail() {
    return this.userEmail_;
  }

  /**
   * @param {string} value
   */
  setUserEmail(value) {
    this.userEmail_ = value;
  }

  /**
   * @return {?boolean}
   */
  getAlreadyCompleted() {
    return this.alreadyCompleted_;
  }

  /**
   * @param {boolean} value
   */
  setAlreadyCompleted(value) {
    this.alreadyCompleted_ = value;
  }

  /**
   * @param {boolean=} includeLabel
   * @return {!Array<?>}
   * @override
   */
  toArray(includeLabel = true) {
    const arr = [
        this.swgUserToken_, // field 1 - swg_user_token
        this.actionCompleted_, // field 2 - action_completed
        this.userEmail_, // field 3 - user_email
        this.alreadyCompleted_, // field 4 - already_completed
    ];
    if (includeLabel) {
      arr.unshift(this.label());
    }
    return arr;
  }

  /**
   * @return {string}
   * @override
   */
  label() {
    return 'CompleteAudienceActionResponse';
  }
}

/**
 * @implements {Message}
 */
class EntitlementJwt {
  /**
   * @param {!Array<*>=} data
   * @param {boolean=} includesLabel
   */
  constructor(data = [], includesLabel = true) {
    const base = includesLabel ? 1 : 0;

    /** @private {?string} */
    this.jwt_ = data[base] == null ? null : data[base];

    /** @private {?string} */
    this.source_ = data[1 + base] == null ? null : data[1 + base];
  }

  /**
   * @return {?string}
   */
  getJwt() {
    return this.jwt_;
  }

  /**
   * @param {string} value
   */
  setJwt(value) {
    this.jwt_ = value;
  }

  /**
   * @return {?string}
   */
  getSource() {
    return this.source_;
  }

  /**
   * @param {string} value
   */
  setSource(value) {
    this.source_ = value;
  }

  /**
   * @param {boolean=} includeLabel
   * @return {!Array<?>}
   * @override
   */
  toArray(includeLabel = true) {
    const arr = [
        this.jwt_, // field 1 - jwt
        this.source_, // field 2 - source
    ];
    if (includeLabel) {
      arr.unshift(this.label());
    }
    return arr;
  }

  /**
   * @return {string}
   * @override
   */
  label() {
    return 'EntitlementJwt';
  }
}

/**
 * @implements {Message}
 */
class EntitlementsRequest {
  /**
   * @param {!Array<*>=} data
   * @param {boolean=} includesLabel
   */
  constructor(data = [], includesLabel = true) {
    const base = includesLabel ? 1 : 0;

    /** @private {?EntitlementJwt} */
    this.usedEntitlement_ =
      data[base] == null || data[base] == undefined
        ? null
        : new EntitlementJwt(data[base], includesLabel);

    /** @private {?Timestamp} */
    this.clientEventTime_ =
      data[1 + base] == null || data[1 + base] == undefined
        ? null
        : new Timestamp(data[1 + base], includesLabel);

    /** @private {?EntitlementSource} */
    this.entitlementSource_ = data[2 + base] == null ? null : data[2 + base];

    /** @private {?EntitlementResult} */
    this.entitlementResult_ = data[3 + base] == null ? null : data[3 + base];

    /** @private {?string} */
    this.token_ = data[4 + base] == null ? null : data[4 + base];

    /** @private {?boolean} */
    this.isUserRegistered_ = data[5 + base] == null ? null : data[5 + base];
  }

  /**
   * @return {?EntitlementJwt}
   */
  getUsedEntitlement() {
    return this.usedEntitlement_;
  }

  /**
   * @param {!EntitlementJwt} value
   */
  setUsedEntitlement(value) {
    this.usedEntitlement_ = value;
  }

  /**
   * @return {?Timestamp}
   */
  getClientEventTime() {
    return this.clientEventTime_;
  }

  /**
   * @param {!Timestamp} value
   */
  setClientEventTime(value) {
    this.clientEventTime_ = value;
  }

  /**
   * @return {?EntitlementSource}
   */
  getEntitlementSource() {
    return this.entitlementSource_;
  }

  /**
   * @param {!EntitlementSource} value
   */
  setEntitlementSource(value) {
    this.entitlementSource_ = value;
  }

  /**
   * @return {?EntitlementResult}
   */
  getEntitlementResult() {
    return this.entitlementResult_;
  }

  /**
   * @param {!EntitlementResult} value
   */
  setEntitlementResult(value) {
    this.entitlementResult_ = value;
  }

  /**
   * @return {?string}
   */
  getToken() {
    return this.token_;
  }

  /**
   * @param {string} value
   */
  setToken(value) {
    this.token_ = value;
  }

  /**
   * @return {?boolean}
   */
  getIsUserRegistered() {
    return this.isUserRegistered_;
  }

  /**
   * @param {boolean} value
   */
  setIsUserRegistered(value) {
    this.isUserRegistered_ = value;
  }

  /**
   * @param {boolean=} includeLabel
   * @return {!Array<?>}
   * @override
   */
  toArray(includeLabel = true) {
    const arr = [
        this.usedEntitlement_ ? this.usedEntitlement_.toArray(includeLabel) : [], // field 1 - used_entitlement
        this.clientEventTime_ ? this.clientEventTime_.toArray(includeLabel) : [], // field 2 - client_event_time
        this.entitlementSource_, // field 3 - entitlement_source
        this.entitlementResult_, // field 4 - entitlement_result
        this.token_, // field 5 - token
        this.isUserRegistered_, // field 6 - is_user_registered
    ];
    if (includeLabel) {
      arr.unshift(this.label());
    }
    return arr;
  }

  /**
   * @return {string}
   * @override
   */
  label() {
    return 'EntitlementsRequest';
  }
}

/**
 * @implements {Message}
 */
class EntitlementsResponse {
  /**
   * @param {!Array<*>=} data
   * @param {boolean=} includesLabel
   */
  constructor(data = [], includesLabel = true) {
    const base = includesLabel ? 1 : 0;

    /** @private {?string} */
    this.jwt_ = data[base] == null ? null : data[base];

    /** @private {?string} */
    this.swgUserToken_ = data[1 + base] == null ? null : data[1 + base];
  }

  /**
   * @return {?string}
   */
  getJwt() {
    return this.jwt_;
  }

  /**
   * @param {string} value
   */
  setJwt(value) {
    this.jwt_ = value;
  }

  /**
   * @return {?string}
   */
  getSwgUserToken() {
    return this.swgUserToken_;
  }

  /**
   * @param {string} value
   */
  setSwgUserToken(value) {
    this.swgUserToken_ = value;
  }

  /**
   * @param {boolean=} includeLabel
   * @return {!Array<?>}
   * @override
   */
  toArray(includeLabel = true) {
    const arr = [
        this.jwt_, // field 1 - jwt
        this.swgUserToken_, // field 2 - swg_user_token
    ];
    if (includeLabel) {
      arr.unshift(this.label());
    }
    return arr;
  }

  /**
   * @return {string}
   * @override
   */
  label() {
    return 'EntitlementsResponse';
  }
}

/**
 * @implements {Message}
 */
class EventParams {
  /**
   * @param {!Array<*>=} data
   * @param {boolean=} includesLabel
   */
  constructor(data = [], includesLabel = true) {
    const base = includesLabel ? 1 : 0;

    /** @private {?string} */
    this.smartboxMessage_ = data[base] == null ? null : data[base];

    /** @private {?string} */
    this.gpayTransactionId_ = data[1 + base] == null ? null : data[1 + base];

    /** @private {?boolean} */
    this.hadLogged_ = data[2 + base] == null ? null : data[2 + base];

    /** @private {?string} */
    this.sku_ = data[3 + base] == null ? null : data[3 + base];

    /** @private {?string} */
    this.oldTransactionId_ = data[4 + base] == null ? null : data[4 + base];

    /** @private {?boolean} */
    this.isUserRegistered_ = data[5 + base] == null ? null : data[5 + base];

    /** @private {?string} */
    this.subscriptionFlow_ = data[6 + base] == null ? null : data[6 + base];
  }

  /**
   * @return {?string}
   */
  getSmartboxMessage() {
    return this.smartboxMessage_;
  }

  /**
   * @param {string} value
   */
  setSmartboxMessage(value) {
    this.smartboxMessage_ = value;
  }

  /**
   * @return {?string}
   */
  getGpayTransactionId() {
    return this.gpayTransactionId_;
  }

  /**
   * @param {string} value
   */
  setGpayTransactionId(value) {
    this.gpayTransactionId_ = value;
  }

  /**
   * @return {?boolean}
   */
  getHadLogged() {
    return this.hadLogged_;
  }

  /**
   * @param {boolean} value
   */
  setHadLogged(value) {
    this.hadLogged_ = value;
  }

  /**
   * @return {?string}
   */
  getSku() {
    return this.sku_;
  }

  /**
   * @param {string} value
   */
  setSku(value) {
    this.sku_ = value;
  }

  /**
   * @return {?string}
   */
  getOldTransactionId() {
    return this.oldTransactionId_;
  }

  /**
   * @param {string} value
   */
  setOldTransactionId(value) {
    this.oldTransactionId_ = value;
  }

  /**
   * @return {?boolean}
   */
  getIsUserRegistered() {
    return this.isUserRegistered_;
  }

  /**
   * @param {boolean} value
   */
  setIsUserRegistered(value) {
    this.isUserRegistered_ = value;
  }

  /**
   * @return {?string}
   */
  getSubscriptionFlow() {
    return this.subscriptionFlow_;
  }

  /**
   * @param {string} value
   */
  setSubscriptionFlow(value) {
    this.subscriptionFlow_ = value;
  }

  /**
   * @param {boolean=} includeLabel
   * @return {!Array<?>}
   * @override
   */
  toArray(includeLabel = true) {
    const arr = [
        this.smartboxMessage_, // field 1 - smartbox_message
        this.gpayTransactionId_, // field 2 - gpay_transaction_id
        this.hadLogged_, // field 3 - had_logged
        this.sku_, // field 4 - sku
        this.oldTransactionId_, // field 5 - old_transaction_id
        this.isUserRegistered_, // field 6 - is_user_registered
        this.subscriptionFlow_, // field 7 - subscription_flow
    ];
    if (includeLabel) {
      arr.unshift(this.label());
    }
    return arr;
  }

  /**
   * @return {string}
   * @override
   */
  label() {
    return 'EventParams';
  }
}

/**
 * @implements {Message}
 */
class FinishedLoggingResponse {
  /**
   * @param {!Array<*>=} data
   * @param {boolean=} includesLabel
   */
  constructor(data = [], includesLabel = true) {
    const base = includesLabel ? 1 : 0;

    /** @private {?boolean} */
    this.complete_ = data[base] == null ? null : data[base];

    /** @private {?string} */
    this.error_ = data[1 + base] == null ? null : data[1 + base];
  }

  /**
   * @return {?boolean}
   */
  getComplete() {
    return this.complete_;
  }

  /**
   * @param {boolean} value
   */
  setComplete(value) {
    this.complete_ = value;
  }

  /**
   * @return {?string}
   */
  getError() {
    return this.error_;
  }

  /**
   * @param {string} value
   */
  setError(value) {
    this.error_ = value;
  }

  /**
   * @param {boolean=} includeLabel
   * @return {!Array<?>}
   * @override
   */
  toArray(includeLabel = true) {
    const arr = [
        this.complete_, // field 1 - complete
        this.error_, // field 2 - error
    ];
    if (includeLabel) {
      arr.unshift(this.label());
    }
    return arr;
  }

  /**
   * @return {string}
   * @override
   */
  label() {
    return 'FinishedLoggingResponse';
  }
}

/**
 * @implements {Message}
 */
class LinkSaveTokenRequest {
  /**
   * @param {!Array<*>=} data
   * @param {boolean=} includesLabel
   */
  constructor(data = [], includesLabel = true) {
    const base = includesLabel ? 1 : 0;

    /** @private {?string} */
    this.authCode_ = data[base] == null ? null : data[base];

    /** @private {?string} */
    this.token_ = data[1 + base] == null ? null : data[1 + base];
  }

  /**
   * @return {?string}
   */
  getAuthCode() {
    return this.authCode_;
  }

  /**
   * @param {string} value
   */
  setAuthCode(value) {
    this.authCode_ = value;
  }

  /**
   * @return {?string}
   */
  getToken() {
    return this.token_;
  }

  /**
   * @param {string} value
   */
  setToken(value) {
    this.token_ = value;
  }

  /**
   * @param {boolean=} includeLabel
   * @return {!Array<?>}
   * @override
   */
  toArray(includeLabel = true) {
    const arr = [
        this.authCode_, // field 1 - auth_code
        this.token_, // field 2 - token
    ];
    if (includeLabel) {
      arr.unshift(this.label());
    }
    return arr;
  }

  /**
   * @return {string}
   * @override
   */
  label() {
    return 'LinkSaveTokenRequest';
  }
}

/**
 * @implements {Message}
 */
class LinkingInfoResponse {
  /**
   * @param {!Array<*>=} data
   * @param {boolean=} includesLabel
   */
  constructor(data = [], includesLabel = true) {
    const base = includesLabel ? 1 : 0;

    /** @private {?boolean} */
    this.requested_ = data[base] == null ? null : data[base];
  }

  /**
   * @return {?boolean}
   */
  getRequested() {
    return this.requested_;
  }

  /**
   * @param {boolean} value
   */
  setRequested(value) {
    this.requested_ = value;
  }

  /**
   * @param {boolean=} includeLabel
   * @return {!Array<?>}
   * @override
   */
  toArray(includeLabel = true) {
    const arr = [
        this.requested_, // field 1 - requested
    ];
    if (includeLabel) {
      arr.unshift(this.label());
    }
    return arr;
  }

  /**
   * @return {string}
   * @override
   */
  label() {
    return 'LinkingInfoResponse';
  }
}

/**
 * @implements {Message}
 */
class OpenDialogRequest {
  /**
   * @param {!Array<*>=} data
   * @param {boolean=} includesLabel
   */
  constructor(data = [], includesLabel = true) {
    const base = includesLabel ? 1 : 0;

    /** @private {?string} */
    this.urlPath_ = data[base] == null ? null : data[base];
  }

  /**
   * @return {?string}
   */
  getUrlPath() {
    return this.urlPath_;
  }

  /**
   * @param {string} value
   */
  setUrlPath(value) {
    this.urlPath_ = value;
  }

  /**
   * @param {boolean=} includeLabel
   * @return {!Array<?>}
   * @override
   */
  toArray(includeLabel = true) {
    const arr = [
        this.urlPath_, // field 1 - url_path
    ];
    if (includeLabel) {
      arr.unshift(this.label());
    }
    return arr;
  }

  /**
   * @return {string}
   * @override
   */
  label() {
    return 'OpenDialogRequest';
  }
}

/**
 * @implements {Message}
 */
class SkuSelectedResponse {
  /**
   * @param {!Array<*>=} data
   * @param {boolean=} includesLabel
   */
  constructor(data = [], includesLabel = true) {
    const base = includesLabel ? 1 : 0;

    /** @private {?string} */
    this.sku_ = data[base] == null ? null : data[base];

    /** @private {?string} */
    this.oldSku_ = data[1 + base] == null ? null : data[1 + base];

    /** @private {?boolean} */
    this.oneTime_ = data[2 + base] == null ? null : data[2 + base];

    /** @private {?string} */
    this.playOffer_ = data[3 + base] == null ? null : data[3 + base];

    /** @private {?string} */
    this.oldPlayOffer_ = data[4 + base] == null ? null : data[4 + base];

    /** @private {?string} */
    this.customMessage_ = data[5 + base] == null ? null : data[5 + base];

    /** @private {?boolean} */
    this.anonymous_ = data[6 + base] == null ? null : data[6 + base];

    /** @private {?boolean} */
    this.sharingPolicyEnabled_ = data[7 + base] == null ? null : data[7 + base];
  }

  /**
   * @return {?string}
   */
  getSku() {
    return this.sku_;
  }

  /**
   * @param {string} value
   */
  setSku(value) {
    this.sku_ = value;
  }

  /**
   * @return {?string}
   */
  getOldSku() {
    return this.oldSku_;
  }

  /**
   * @param {string} value
   */
  setOldSku(value) {
    this.oldSku_ = value;
  }

  /**
   * @return {?boolean}
   */
  getOneTime() {
    return this.oneTime_;
  }

  /**
   * @param {boolean} value
   */
  setOneTime(value) {
    this.oneTime_ = value;
  }

  /**
   * @return {?string}
   */
  getPlayOffer() {
    return this.playOffer_;
  }

  /**
   * @param {string} value
   */
  setPlayOffer(value) {
    this.playOffer_ = value;
  }

  /**
   * @return {?string}
   */
  getOldPlayOffer() {
    return this.oldPlayOffer_;
  }

  /**
   * @param {string} value
   */
  setOldPlayOffer(value) {
    this.oldPlayOffer_ = value;
  }

  /**
   * @return {?string}
   */
  getCustomMessage() {
    return this.customMessage_;
  }

  /**
   * @param {string} value
   */
  setCustomMessage(value) {
    this.customMessage_ = value;
  }

  /**
   * @return {?boolean}
   */
  getAnonymous() {
    return this.anonymous_;
  }

  /**
   * @param {boolean} value
   */
  setAnonymous(value) {
    this.anonymous_ = value;
  }

  /**
   * @return {?boolean}
   */
  getSharingPolicyEnabled() {
    return this.sharingPolicyEnabled_;
  }

  /**
   * @param {boolean} value
   */
  setSharingPolicyEnabled(value) {
    this.sharingPolicyEnabled_ = value;
  }

  /**
   * @param {boolean=} includeLabel
   * @return {!Array<?>}
   * @override
   */
  toArray(includeLabel = true) {
    const arr = [
        this.sku_, // field 1 - sku
        this.oldSku_, // field 2 - old_sku
        this.oneTime_, // field 3 - one_time
        this.playOffer_, // field 4 - play_offer
        this.oldPlayOffer_, // field 5 - old_play_offer
        this.customMessage_, // field 6 - custom_message
        this.anonymous_, // field 7 - anonymous
        this.sharingPolicyEnabled_, // field 8 - sharing_policy_enabled
    ];
    if (includeLabel) {
      arr.unshift(this.label());
    }
    return arr;
  }

  /**
   * @return {string}
   * @override
   */
  label() {
    return 'SkuSelectedResponse';
  }
}

/**
 * @implements {Message}
 */
class SmartBoxMessage {
  /**
   * @param {!Array<*>=} data
   * @param {boolean=} includesLabel
   */
  constructor(data = [], includesLabel = true) {
    const base = includesLabel ? 1 : 0;

    /** @private {?boolean} */
    this.isClicked_ = data[base] == null ? null : data[base];
  }

  /**
   * @return {?boolean}
   */
  getIsClicked() {
    return this.isClicked_;
  }

  /**
   * @param {boolean} value
   */
  setIsClicked(value) {
    this.isClicked_ = value;
  }

  /**
   * @param {boolean=} includeLabel
   * @return {!Array<?>}
   * @override
   */
  toArray(includeLabel = true) {
    const arr = [
        this.isClicked_, // field 1 - is_clicked
    ];
    if (includeLabel) {
      arr.unshift(this.label());
    }
    return arr;
  }

  /**
   * @return {string}
   * @override
   */
  label() {
    return 'SmartBoxMessage';
  }
}

/**
 * @implements {Message}
 */
class SubscribeResponse {
  /**
   * @param {!Array<*>=} data
   * @param {boolean=} includesLabel
   */
  constructor(data = [], includesLabel = true) {
    const base = includesLabel ? 1 : 0;

    /** @private {?boolean} */
    this.subscribe_ = data[base] == null ? null : data[base];
  }

  /**
   * @return {?boolean}
   */
  getSubscribe() {
    return this.subscribe_;
  }

  /**
   * @param {boolean} value
   */
  setSubscribe(value) {
    this.subscribe_ = value;
  }

  /**
   * @param {boolean=} includeLabel
   * @return {!Array<?>}
   * @override
   */
  toArray(includeLabel = true) {
    const arr = [
        this.subscribe_, // field 1 - subscribe
    ];
    if (includeLabel) {
      arr.unshift(this.label());
    }
    return arr;
  }

  /**
   * @return {string}
   * @override
   */
  label() {
    return 'SubscribeResponse';
  }
}

/**
 * @implements {Message}
 */
class SubscriptionLinkingCompleteResponse {
  /**
   * @param {!Array<*>=} data
   * @param {boolean=} includesLabel
   */
  constructor(data = [], includesLabel = true) {
    const base = includesLabel ? 1 : 0;

    /** @private {?string} */
    this.publisherProvidedId_ = data[base] == null ? null : data[base];
  }

  /**
   * @return {?string}
   */
  getPublisherProvidedId() {
    return this.publisherProvidedId_;
  }

  /**
   * @param {string} value
   */
  setPublisherProvidedId(value) {
    this.publisherProvidedId_ = value;
  }

  /**
   * @param {boolean=} includeLabel
   * @return {!Array<?>}
   * @override
   */
  toArray(includeLabel = true) {
    const arr = [
        this.publisherProvidedId_, // field 1 - publisher_provided_id
    ];
    if (includeLabel) {
      arr.unshift(this.label());
    }
    return arr;
  }

  /**
   * @return {string}
   * @override
   */
  label() {
    return 'SubscriptionLinkingCompleteResponse';
  }
}

/**
 * @implements {Message}
 */
class SubscriptionLinkingResponse {
  /**
   * @param {!Array<*>=} data
   * @param {boolean=} includesLabel
   */
  constructor(data = [], includesLabel = true) {
    const base = includesLabel ? 1 : 0;

    /** @private {?string} */
    this.publisherProvidedId_ = data[base] == null ? null : data[base];
  }

  /**
   * @return {?string}
   */
  getPublisherProvidedId() {
    return this.publisherProvidedId_;
  }

  /**
   * @param {string} value
   */
  setPublisherProvidedId(value) {
    this.publisherProvidedId_ = value;
  }

  /**
   * @param {boolean=} includeLabel
   * @return {!Array<?>}
   * @override
   */
  toArray(includeLabel = true) {
    const arr = [
        this.publisherProvidedId_, // field 1 - publisher_provided_id
    ];
    if (includeLabel) {
      arr.unshift(this.label());
    }
    return arr;
  }

  /**
   * @return {string}
   * @override
   */
  label() {
    return 'SubscriptionLinkingResponse';
  }
}

/**
 * @implements {Message}
 */
class SurveyAnswer {
  /**
   * @param {!Array<*>=} data
   * @param {boolean=} includesLabel
   */
  constructor(data = [], includesLabel = true) {
    const base = includesLabel ? 1 : 0;

    /** @private {?number} */
    this.answerId_ = data[base] == null ? null : data[base];

    /** @private {?string} */
    this.answerText_ = data[1 + base] == null ? null : data[1 + base];

    /** @private {?string} */
    this.answerCategory_ = data[2 + base] == null ? null : data[2 + base];
  }

  /**
   * @return {?number}
   */
  getAnswerId() {
    return this.answerId_;
  }

  /**
   * @param {number} value
   */
  setAnswerId(value) {
    this.answerId_ = value;
  }

  /**
   * @return {?string}
   */
  getAnswerText() {
    return this.answerText_;
  }

  /**
   * @param {string} value
   */
  setAnswerText(value) {
    this.answerText_ = value;
  }

  /**
   * @return {?string}
   */
  getAnswerCategory() {
    return this.answerCategory_;
  }

  /**
   * @param {string} value
   */
  setAnswerCategory(value) {
    this.answerCategory_ = value;
  }

  /**
   * @param {boolean=} includeLabel
   * @return {!Array<?>}
   * @override
   */
  toArray(includeLabel = true) {
    const arr = [
        this.answerId_, // field 1 - answer_id
        this.answerText_, // field 2 - answer_text
        this.answerCategory_, // field 3 - answer_category
    ];
    if (includeLabel) {
      arr.unshift(this.label());
    }
    return arr;
  }

  /**
   * @return {string}
   * @override
   */
  label() {
    return 'SurveyAnswer';
  }
}

/**
 * @implements {Message}
 */
class SurveyDataTransferRequest {
  /**
   * @param {!Array<*>=} data
   * @param {boolean=} includesLabel
   */
  constructor(data = [], includesLabel = true) {
    const base = includesLabel ? 1 : 0;

    /** @private {!Array<!SurveyQuestion>} */
    this.surveyQuestions_ = data[base] || [];
  }

  /**
   * @return {!Array<!SurveyQuestion>}
   */
  getSurveyQuestionsList() {
    return this.surveyQuestions_;
  }

  /**
   * @param {!Array<!SurveyQuestion>} value
   */
  setSurveyQuestionsList(value) {
    this.surveyQuestions_ = value;
  }

  /**
   * @param {boolean=} includeLabel
   * @return {!Array<?>}
   * @override
   */
  toArray(includeLabel = true) {
    const arr = [
        this.surveyQuestions_ ? this.surveyQuestions_.map(item => item.toArray(includeLabel)) : [], // field 1 - survey_questions
    ];
    if (includeLabel) {
      arr.unshift(this.label());
    }
    return arr;
  }

  /**
   * @return {string}
   * @override
   */
  label() {
    return 'SurveyDataTransferRequest';
  }
}

/**
 * @implements {Message}
 */
class SurveyDataTransferResponse {
  /**
   * @param {!Array<*>=} data
   * @param {boolean=} includesLabel
   */
  constructor(data = [], includesLabel = true) {
    const base = includesLabel ? 1 : 0;

    /** @private {?boolean} */
    this.success_ = data[base] == null ? null : data[base];
  }

  /**
   * @return {?boolean}
   */
  getSuccess() {
    return this.success_;
  }

  /**
   * @param {boolean} value
   */
  setSuccess(value) {
    this.success_ = value;
  }

  /**
   * @param {boolean=} includeLabel
   * @return {!Array<?>}
   * @override
   */
  toArray(includeLabel = true) {
    const arr = [
        this.success_, // field 1 - success
    ];
    if (includeLabel) {
      arr.unshift(this.label());
    }
    return arr;
  }

  /**
   * @return {string}
   * @override
   */
  label() {
    return 'SurveyDataTransferResponse';
  }
}

/**
 * @implements {Message}
 */
class SurveyQuestion {
  /**
   * @param {!Array<*>=} data
   * @param {boolean=} includesLabel
   */
  constructor(data = [], includesLabel = true) {
    const base = includesLabel ? 1 : 0;

    /** @private {?number} */
    this.questionId_ = data[base] == null ? null : data[base];

    /** @private {?string} */
    this.questionText_ = data[1 + base] == null ? null : data[1 + base];

    /** @private {?string} */
    this.questionCategory_ = data[2 + base] == null ? null : data[2 + base];

    /** @private {!Array<!SurveyAnswer>} */
    this.surveyAnswers_ = data[3 + base] || [];
  }

  /**
   * @return {?number}
   */
  getQuestionId() {
    return this.questionId_;
  }

  /**
   * @param {number} value
   */
  setQuestionId(value) {
    this.questionId_ = value;
  }

  /**
   * @return {?string}
   */
  getQuestionText() {
    return this.questionText_;
  }

  /**
   * @param {string} value
   */
  setQuestionText(value) {
    this.questionText_ = value;
  }

  /**
   * @return {?string}
   */
  getQuestionCategory() {
    return this.questionCategory_;
  }

  /**
   * @param {string} value
   */
  setQuestionCategory(value) {
    this.questionCategory_ = value;
  }

  /**
   * @return {!Array<!SurveyAnswer>}
   */
  getSurveyAnswersList() {
    return this.surveyAnswers_;
  }

  /**
   * @param {!Array<!SurveyAnswer>} value
   */
  setSurveyAnswersList(value) {
    this.surveyAnswers_ = value;
  }

  /**
   * @param {boolean=} includeLabel
   * @return {!Array<?>}
   * @override
   */
  toArray(includeLabel = true) {
    const arr = [
        this.questionId_, // field 1 - question_id
        this.questionText_, // field 2 - question_text
        this.questionCategory_, // field 3 - question_category
        this.surveyAnswers_ ? this.surveyAnswers_.map(item => item.toArray(includeLabel)) : [], // field 4 - survey_answers
    ];
    if (includeLabel) {
      arr.unshift(this.label());
    }
    return arr;
  }

  /**
   * @return {string}
   * @override
   */
  label() {
    return 'SurveyQuestion';
  }
}

/**
 * @implements {Message}
 */
class Timestamp {
  /**
   * @param {!Array<*>=} data
   * @param {boolean=} includesLabel
   */
  constructor(data = [], includesLabel = true) {
    const base = includesLabel ? 1 : 0;

    /** @private {?number} */
    this.seconds_ = data[base] == null ? null : data[base];

    /** @private {?number} */
    this.nanos_ = data[1 + base] == null ? null : data[1 + base];
  }

  /**
   * @return {?number}
   */
  getSeconds() {
    return this.seconds_;
  }

  /**
   * @param {number} value
   */
  setSeconds(value) {
    this.seconds_ = value;
  }

  /**
   * @return {?number}
   */
  getNanos() {
    return this.nanos_;
  }

  /**
   * @param {number} value
   */
  setNanos(value) {
    this.nanos_ = value;
  }

  /**
   * @param {boolean=} includeLabel
   * @return {!Array<?>}
   * @override
   */
  toArray(includeLabel = true) {
    const arr = [
        this.seconds_, // field 1 - seconds
        this.nanos_, // field 2 - nanos
    ];
    if (includeLabel) {
      arr.unshift(this.label());
    }
    return arr;
  }

  /**
   * @return {string}
   * @override
   */
  label() {
    return 'Timestamp';
  }
}

/**
 * @implements {Message}
 */
class ToastCloseRequest {
  /**
   * @param {!Array<*>=} data
   * @param {boolean=} includesLabel
   */
  constructor(data = [], includesLabel = true) {
    const base = includesLabel ? 1 : 0;

    /** @private {?boolean} */
    this.close_ = data[base] == null ? null : data[base];
  }

  /**
   * @return {?boolean}
   */
  getClose() {
    return this.close_;
  }

  /**
   * @param {boolean} value
   */
  setClose(value) {
    this.close_ = value;
  }

  /**
   * @param {boolean=} includeLabel
   * @return {!Array<?>}
   * @override
   */
  toArray(includeLabel = true) {
    const arr = [
        this.close_, // field 1 - close
    ];
    if (includeLabel) {
      arr.unshift(this.label());
    }
    return arr;
  }

  /**
   * @return {string}
   * @override
   */
  label() {
    return 'ToastCloseRequest';
  }
}

/**
 * @implements {Message}
 */
class ViewSubscriptionsResponse {
  /**
   * @param {!Array<*>=} data
   * @param {boolean=} includesLabel
   */
  constructor(data = [], includesLabel = true) {
    const base = includesLabel ? 1 : 0;

    /** @private {?boolean} */
    this.native_ = data[base] == null ? null : data[base];
  }

  /**
   * @return {?boolean}
   */
  getNative() {
    return this.native_;
  }

  /**
   * @param {boolean} value
   */
  setNative(value) {
    this.native_ = value;
  }

  /**
   * @param {boolean=} includeLabel
   * @return {!Array<?>}
   * @override
   */
  toArray(includeLabel = true) {
    const arr = [
        this.native_, // field 1 - native
    ];
    if (includeLabel) {
      arr.unshift(this.label());
    }
    return arr;
  }

  /**
   * @return {string}
   * @override
   */
  label() {
    return 'ViewSubscriptionsResponse';
  }
}

const PROTO_MAP = {
  'AccountCreationRequest': AccountCreationRequest,
  'ActionRequest': ActionRequest,
  'AlreadySubscribedResponse': AlreadySubscribedResponse,
  'AnalyticsContext': AnalyticsContext,
  'AnalyticsEventMeta': AnalyticsEventMeta,
  'AnalyticsRequest': AnalyticsRequest,
  'AudienceActivityClientLogsRequest': AudienceActivityClientLogsRequest,
  'CompleteAudienceActionResponse': CompleteAudienceActionResponse,
  'EntitlementJwt': EntitlementJwt,
  'EntitlementsRequest': EntitlementsRequest,
  'EntitlementsResponse': EntitlementsResponse,
  'EventParams': EventParams,
  'FinishedLoggingResponse': FinishedLoggingResponse,
  'LinkSaveTokenRequest': LinkSaveTokenRequest,
  'LinkingInfoResponse': LinkingInfoResponse,
  'OpenDialogRequest': OpenDialogRequest,
  'SkuSelectedResponse': SkuSelectedResponse,
  'SmartBoxMessage': SmartBoxMessage,
  'SubscribeResponse': SubscribeResponse,
  'SubscriptionLinkingCompleteResponse': SubscriptionLinkingCompleteResponse,
  'SubscriptionLinkingResponse': SubscriptionLinkingResponse,
  'SurveyAnswer': SurveyAnswer,
  'SurveyDataTransferRequest': SurveyDataTransferRequest,
  'SurveyDataTransferResponse': SurveyDataTransferResponse,
  'SurveyQuestion': SurveyQuestion,
  'Timestamp': Timestamp,
  'ToastCloseRequest': ToastCloseRequest,
  'ViewSubscriptionsResponse': ViewSubscriptionsResponse,
};

/**
 * Utility to deserialize a buffer
 * @param {!Array<*>} data
 * @return {!Message}
 */
function deserialize(data) {
  /** {?string} */
  const key = data ? data[0] : null;
  if (key) {
    const ctor = PROTO_MAP[key];
    if (ctor) {
      return new ctor(data);
    }
  }
  throw new Error('Deserialization failed for ' + data);
}

/**
 * @param {function(new: T)} messageType
 * @return {string}
 * @template T
 */
function getLabel(messageType) {
  const message = /** @type {!Message} */ (new messageType());
  return message.label();
}

export {
  AccountCreationRequest,
  ActionRequest,
  ActionType,
  AlreadySubscribedResponse,
  AnalyticsContext,
  AnalyticsEvent,
  AnalyticsEventMeta,
  AnalyticsRequest,
  AudienceActivityClientLogsRequest,
  CompleteAudienceActionResponse,
  EntitlementJwt,
  EntitlementResult,
  EntitlementSource,
  EntitlementsRequest,
  EntitlementsResponse,
  EventOriginator,
  EventParams,
  FinishedLoggingResponse,
  LinkSaveTokenRequest,
  LinkingInfoResponse,
  Message,
  OpenDialogRequest,
  ReaderSurfaceType,
  SkuSelectedResponse,
  SmartBoxMessage,
  SubscribeResponse,
  SubscriptionLinkingCompleteResponse,
  SubscriptionLinkingResponse,
  SurveyAnswer,
  SurveyDataTransferRequest,
  SurveyDataTransferResponse,
  SurveyQuestion,
  Timestamp,
  ToastCloseRequest,
  ViewSubscriptionsResponse,
  deserialize,
  getLabel,
};<|MERGE_RESOLUTION|>--- conflicted
+++ resolved
@@ -153,12 +153,9 @@
   ACTION_CONTRIBUTION_OFFERS_RETRY: 1065,
   ACTION_TWG_SHORTENED_STICKER_FLOW_STICKER_SELECTION_CLICK: 1066,
   ACTION_INITIATE_UPDATED_SUBSCRIPTION_LINKING: 1067,
-<<<<<<< HEAD
-  ACTION_SURVEY_DATA_TRANSFER: 1070,
-=======
   ACTION_SURVEY_SUBMIT_CLICK: 1068,
   ACTION_SURVEY_CLOSED: 1069,
->>>>>>> 28fd55e6
+  ACTION_SURVEY_DATA_TRANSFER: 1070,
   EVENT_PAYMENT_FAILED: 2000,
   EVENT_REGWALL_OPT_IN_FAILED: 2001,
   EVENT_NEWSLETTER_OPT_IN_FAILED: 2002,
@@ -270,7 +267,7 @@
    */
   toArray(includeLabel = true) {
     const arr = [
-        this.complete_, // field 1 - complete
+      this.complete_, // field 1 - complete
     ];
     if (includeLabel) {
       arr.unshift(this.label());
@@ -323,7 +320,7 @@
    */
   toArray(includeLabel = true) {
     const arr = [
-        this.action_, // field 1 - action
+      this.action_, // field 1 - action
     ];
     if (includeLabel) {
       arr.unshift(this.label());
@@ -393,8 +390,8 @@
    */
   toArray(includeLabel = true) {
     const arr = [
-        this.subscriberOrMember_, // field 1 - subscriber_or_member
-        this.linkRequested_, // field 2 - link_requested
+      this.subscriberOrMember_, // field 1 - subscriber_or_member
+      this.linkRequested_, // field 2 - link_requested
     ];
     if (includeLabel) {
       arr.unshift(this.label());
@@ -671,20 +668,20 @@
    */
   toArray(includeLabel = true) {
     const arr = [
-        this.embedderOrigin_, // field 1 - embedder_origin
-        this.transactionId_, // field 2 - transaction_id
-        this.referringOrigin_, // field 3 - referring_origin
-        this.utmSource_, // field 4 - utm_source
-        this.utmCampaign_, // field 5 - utm_campaign
-        this.utmMedium_, // field 6 - utm_medium
-        this.sku_, // field 7 - sku
-        this.readyToPay_, // field 8 - ready_to_pay
-        this.label_, // field 9 - label
-        this.clientVersion_, // field 10 - client_version
-        this.url_, // field 11 - url
-        this.clientTimestamp_ ? this.clientTimestamp_.toArray(includeLabel) : [], // field 12 - client_timestamp
-        this.readerSurfaceType_, // field 13 - reader_surface_type
-        this.integrationVersion_, // field 14 - integration_version
+      this.embedderOrigin_, // field 1 - embedder_origin
+      this.transactionId_, // field 2 - transaction_id
+      this.referringOrigin_, // field 3 - referring_origin
+      this.utmSource_, // field 4 - utm_source
+      this.utmCampaign_, // field 5 - utm_campaign
+      this.utmMedium_, // field 6 - utm_medium
+      this.sku_, // field 7 - sku
+      this.readyToPay_, // field 8 - ready_to_pay
+      this.label_, // field 9 - label
+      this.clientVersion_, // field 10 - client_version
+      this.url_, // field 11 - url
+      this.clientTimestamp_ ? this.clientTimestamp_.toArray(includeLabel) : [], // field 12 - client_timestamp
+      this.readerSurfaceType_, // field 13 - reader_surface_type
+      this.integrationVersion_, // field 14 - integration_version
     ];
     if (includeLabel) {
       arr.unshift(this.label());
@@ -754,8 +751,8 @@
    */
   toArray(includeLabel = true) {
     const arr = [
-        this.eventOriginator_, // field 1 - event_originator
-        this.isFromUserAction_, // field 2 - is_from_user_action
+      this.eventOriginator_, // field 1 - event_originator
+      this.isFromUserAction_, // field 2 - is_from_user_action
     ];
     if (includeLabel) {
       arr.unshift(this.label());
@@ -868,10 +865,10 @@
    */
   toArray(includeLabel = true) {
     const arr = [
-        this.context_ ? this.context_.toArray(includeLabel) : [], // field 1 - context
-        this.event_, // field 2 - event
-        this.meta_ ? this.meta_.toArray(includeLabel) : [], // field 3 - meta
-        this.params_ ? this.params_.toArray(includeLabel) : [], // field 4 - params
+      this.context_ ? this.context_.toArray(includeLabel) : [], // field 1 - context
+      this.event_, // field 2 - event
+      this.meta_ ? this.meta_.toArray(includeLabel) : [], // field 3 - meta
+      this.params_ ? this.params_.toArray(includeLabel) : [], // field 4 - params
     ];
     if (includeLabel) {
       arr.unshift(this.label());
@@ -924,7 +921,7 @@
    */
   toArray(includeLabel = true) {
     const arr = [
-        this.event_, // field 1 - event
+      this.event_, // field 1 - event
     ];
     if (includeLabel) {
       arr.unshift(this.label());
@@ -1028,10 +1025,10 @@
    */
   toArray(includeLabel = true) {
     const arr = [
-        this.swgUserToken_, // field 1 - swg_user_token
-        this.actionCompleted_, // field 2 - action_completed
-        this.userEmail_, // field 3 - user_email
-        this.alreadyCompleted_, // field 4 - already_completed
+      this.swgUserToken_, // field 1 - swg_user_token
+      this.actionCompleted_, // field 2 - action_completed
+      this.userEmail_, // field 3 - user_email
+      this.alreadyCompleted_, // field 4 - already_completed
     ];
     if (includeLabel) {
       arr.unshift(this.label());
@@ -1101,8 +1098,8 @@
    */
   toArray(includeLabel = true) {
     const arr = [
-        this.jwt_, // field 1 - jwt
-        this.source_, // field 2 - source
+      this.jwt_, // field 1 - jwt
+      this.source_, // field 2 - source
     ];
     if (includeLabel) {
       arr.unshift(this.label());
@@ -1246,12 +1243,12 @@
    */
   toArray(includeLabel = true) {
     const arr = [
-        this.usedEntitlement_ ? this.usedEntitlement_.toArray(includeLabel) : [], // field 1 - used_entitlement
-        this.clientEventTime_ ? this.clientEventTime_.toArray(includeLabel) : [], // field 2 - client_event_time
-        this.entitlementSource_, // field 3 - entitlement_source
-        this.entitlementResult_, // field 4 - entitlement_result
-        this.token_, // field 5 - token
-        this.isUserRegistered_, // field 6 - is_user_registered
+      this.usedEntitlement_ ? this.usedEntitlement_.toArray(includeLabel) : [], // field 1 - used_entitlement
+      this.clientEventTime_ ? this.clientEventTime_.toArray(includeLabel) : [], // field 2 - client_event_time
+      this.entitlementSource_, // field 3 - entitlement_source
+      this.entitlementResult_, // field 4 - entitlement_result
+      this.token_, // field 5 - token
+      this.isUserRegistered_, // field 6 - is_user_registered
     ];
     if (includeLabel) {
       arr.unshift(this.label());
@@ -1321,8 +1318,8 @@
    */
   toArray(includeLabel = true) {
     const arr = [
-        this.jwt_, // field 1 - jwt
-        this.swgUserToken_, // field 2 - swg_user_token
+      this.jwt_, // field 1 - jwt
+      this.swgUserToken_, // field 2 - swg_user_token
     ];
     if (includeLabel) {
       arr.unshift(this.label());
@@ -1477,13 +1474,13 @@
    */
   toArray(includeLabel = true) {
     const arr = [
-        this.smartboxMessage_, // field 1 - smartbox_message
-        this.gpayTransactionId_, // field 2 - gpay_transaction_id
-        this.hadLogged_, // field 3 - had_logged
-        this.sku_, // field 4 - sku
-        this.oldTransactionId_, // field 5 - old_transaction_id
-        this.isUserRegistered_, // field 6 - is_user_registered
-        this.subscriptionFlow_, // field 7 - subscription_flow
+      this.smartboxMessage_, // field 1 - smartbox_message
+      this.gpayTransactionId_, // field 2 - gpay_transaction_id
+      this.hadLogged_, // field 3 - had_logged
+      this.sku_, // field 4 - sku
+      this.oldTransactionId_, // field 5 - old_transaction_id
+      this.isUserRegistered_, // field 6 - is_user_registered
+      this.subscriptionFlow_, // field 7 - subscription_flow
     ];
     if (includeLabel) {
       arr.unshift(this.label());
@@ -1553,8 +1550,8 @@
    */
   toArray(includeLabel = true) {
     const arr = [
-        this.complete_, // field 1 - complete
-        this.error_, // field 2 - error
+      this.complete_, // field 1 - complete
+      this.error_, // field 2 - error
     ];
     if (includeLabel) {
       arr.unshift(this.label());
@@ -1624,8 +1621,8 @@
    */
   toArray(includeLabel = true) {
     const arr = [
-        this.authCode_, // field 1 - auth_code
-        this.token_, // field 2 - token
+      this.authCode_, // field 1 - auth_code
+      this.token_, // field 2 - token
     ];
     if (includeLabel) {
       arr.unshift(this.label());
@@ -1678,7 +1675,7 @@
    */
   toArray(includeLabel = true) {
     const arr = [
-        this.requested_, // field 1 - requested
+      this.requested_, // field 1 - requested
     ];
     if (includeLabel) {
       arr.unshift(this.label());
@@ -1731,7 +1728,7 @@
    */
   toArray(includeLabel = true) {
     const arr = [
-        this.urlPath_, // field 1 - url_path
+      this.urlPath_, // field 1 - url_path
     ];
     if (includeLabel) {
       arr.unshift(this.label());
@@ -1903,14 +1900,14 @@
    */
   toArray(includeLabel = true) {
     const arr = [
-        this.sku_, // field 1 - sku
-        this.oldSku_, // field 2 - old_sku
-        this.oneTime_, // field 3 - one_time
-        this.playOffer_, // field 4 - play_offer
-        this.oldPlayOffer_, // field 5 - old_play_offer
-        this.customMessage_, // field 6 - custom_message
-        this.anonymous_, // field 7 - anonymous
-        this.sharingPolicyEnabled_, // field 8 - sharing_policy_enabled
+      this.sku_, // field 1 - sku
+      this.oldSku_, // field 2 - old_sku
+      this.oneTime_, // field 3 - one_time
+      this.playOffer_, // field 4 - play_offer
+      this.oldPlayOffer_, // field 5 - old_play_offer
+      this.customMessage_, // field 6 - custom_message
+      this.anonymous_, // field 7 - anonymous
+      this.sharingPolicyEnabled_, // field 8 - sharing_policy_enabled
     ];
     if (includeLabel) {
       arr.unshift(this.label());
@@ -1963,7 +1960,7 @@
    */
   toArray(includeLabel = true) {
     const arr = [
-        this.isClicked_, // field 1 - is_clicked
+      this.isClicked_, // field 1 - is_clicked
     ];
     if (includeLabel) {
       arr.unshift(this.label());
@@ -2016,7 +2013,7 @@
    */
   toArray(includeLabel = true) {
     const arr = [
-        this.subscribe_, // field 1 - subscribe
+      this.subscribe_, // field 1 - subscribe
     ];
     if (includeLabel) {
       arr.unshift(this.label());
@@ -2069,7 +2066,7 @@
    */
   toArray(includeLabel = true) {
     const arr = [
-        this.publisherProvidedId_, // field 1 - publisher_provided_id
+      this.publisherProvidedId_, // field 1 - publisher_provided_id
     ];
     if (includeLabel) {
       arr.unshift(this.label());
@@ -2122,7 +2119,7 @@
    */
   toArray(includeLabel = true) {
     const arr = [
-        this.publisherProvidedId_, // field 1 - publisher_provided_id
+      this.publisherProvidedId_, // field 1 - publisher_provided_id
     ];
     if (includeLabel) {
       arr.unshift(this.label());
@@ -2209,9 +2206,9 @@
    */
   toArray(includeLabel = true) {
     const arr = [
-        this.answerId_, // field 1 - answer_id
-        this.answerText_, // field 2 - answer_text
-        this.answerCategory_, // field 3 - answer_category
+      this.answerId_, // field 1 - answer_id
+      this.answerText_, // field 2 - answer_text
+      this.answerCategory_, // field 3 - answer_category
     ];
     if (includeLabel) {
       arr.unshift(this.label());
@@ -2264,7 +2261,9 @@
    */
   toArray(includeLabel = true) {
     const arr = [
-        this.surveyQuestions_ ? this.surveyQuestions_.map(item => item.toArray(includeLabel)) : [], // field 1 - survey_questions
+      this.surveyQuestions_
+        ? this.surveyQuestions_.map((item) => item.toArray(includeLabel))
+        : [], // field 1 - survey_questions
     ];
     if (includeLabel) {
       arr.unshift(this.label());
@@ -2317,7 +2316,7 @@
    */
   toArray(includeLabel = true) {
     const arr = [
-        this.success_, // field 1 - success
+      this.success_, // field 1 - success
     ];
     if (includeLabel) {
       arr.unshift(this.label());
@@ -2421,10 +2420,12 @@
    */
   toArray(includeLabel = true) {
     const arr = [
-        this.questionId_, // field 1 - question_id
-        this.questionText_, // field 2 - question_text
-        this.questionCategory_, // field 3 - question_category
-        this.surveyAnswers_ ? this.surveyAnswers_.map(item => item.toArray(includeLabel)) : [], // field 4 - survey_answers
+      this.questionId_, // field 1 - question_id
+      this.questionText_, // field 2 - question_text
+      this.questionCategory_, // field 3 - question_category
+      this.surveyAnswers_
+        ? this.surveyAnswers_.map((item) => item.toArray(includeLabel))
+        : [], // field 4 - survey_answers
     ];
     if (includeLabel) {
       arr.unshift(this.label());
@@ -2494,8 +2495,8 @@
    */
   toArray(includeLabel = true) {
     const arr = [
-        this.seconds_, // field 1 - seconds
-        this.nanos_, // field 2 - nanos
+      this.seconds_, // field 1 - seconds
+      this.nanos_, // field 2 - nanos
     ];
     if (includeLabel) {
       arr.unshift(this.label());
@@ -2548,7 +2549,7 @@
    */
   toArray(includeLabel = true) {
     const arr = [
-        this.close_, // field 1 - close
+      this.close_, // field 1 - close
     ];
     if (includeLabel) {
       arr.unshift(this.label());
@@ -2601,7 +2602,7 @@
    */
   toArray(includeLabel = true) {
     const arr = [
-        this.native_, // field 1 - native
+      this.native_, // field 1 - native
     ];
     if (includeLabel) {
       arr.unshift(this.label());
