--- conflicted
+++ resolved
@@ -1709,22 +1709,6 @@
       await manager.getEntitlements();
     });
 
-<<<<<<< HEAD
-    it('should send interaction_age with readTime', async () => {
-      const CURRENT_TIME = 1615416442000;
-      const LAST_TIME_STRING = '1615416440000';
-      storageMock
-        .expects('get')
-        .withExactArgs(Constants.READ_TIME, false)
-        .returns(Promise.resolve(LAST_TIME_STRING))
-        .atLeast(1);
-      sandbox.useFakeTimers(CURRENT_TIME);
-      expectGetSwgUserTokenToBeCalled();
-      xhrMock
-        .expects('fetch')
-        .withExactArgs(
-          `$frontend$/swg/_/api/v1/publication/pub1/entitlements?interaction_age=2`,
-=======
     it('should add the publisherProvidedId param from the config', async () => {
       xhrMock
         .expects('fetch')
@@ -1733,7 +1717,6 @@
             encodeURIComponent('abc') +
             '&ppid=' +
             encodeURIComponent('publisherProvidedId'),
->>>>>>> 1e4f9709
           {
             method: 'GET',
             headers: {'Accept': 'text/plain, application/json'},
@@ -1744,7 +1727,74 @@
           Promise.resolve({
             text: () => Promise.resolve('{}'),
           })
-<<<<<<< HEAD
+        );
+
+      config.publisherProvidedId = 'publisherProvidedId';
+
+      // Check SwgUserToken from local storage.
+      storageMock
+        .expects('get')
+        .withExactArgs(Constants.USER_TOKEN, true)
+        .returns(Promise.resolve('abc')).once;
+
+      await manager.getEntitlements();
+    });
+
+    it('should add the publisherProvidedId param from the getEntitlements params', async () => {
+      xhrMock
+        .expects('fetch')
+        .withExactArgs(
+          '$frontend$/swg/_/api/v1/publication/pub1/entitlements?sut=' +
+            encodeURIComponent('abc') +
+            '&ppid=' +
+            encodeURIComponent('publisherProvidedId'),
+          {
+            method: 'GET',
+            headers: {'Accept': 'text/plain, application/json'},
+            credentials: 'include',
+          }
+        )
+        .returns(
+          Promise.resolve({
+            text: () => Promise.resolve('{}'),
+          })
+        );
+
+      // Check SwgUserToken from local storage.
+      storageMock
+        .expects('get')
+        .withExactArgs(Constants.USER_TOKEN, true)
+        .returns(Promise.resolve('abc')).once;
+
+      await manager.getEntitlements({
+        publisherProvidedId: 'publisherProvidedId',
+      });
+    });
+
+    it('should send interaction_age with readTime', async () => {
+      const CURRENT_TIME = 1615416442000;
+      const LAST_TIME_STRING = '1615416440000';
+      storageMock
+        .expects('get')
+        .withExactArgs(Constants.READ_TIME, false)
+        .returns(Promise.resolve(LAST_TIME_STRING))
+        .atLeast(1);
+      sandbox.useFakeTimers(CURRENT_TIME);
+      expectGetSwgUserTokenToBeCalled();
+      xhrMock
+        .expects('fetch')
+        .withExactArgs(
+          `$frontend$/swg/_/api/v1/publication/pub1/entitlements?interaction_age=2`,
+          {
+            method: 'GET',
+            headers: {'Accept': 'text/plain, application/json'},
+            credentials: 'include',
+          }
+        )
+        .returns(
+          Promise.resolve({
+            text: () => Promise.resolve('{}'),
+          })
         )
         .once();
 
@@ -1777,22 +1827,10 @@
           })
         )
         .once();
-=======
-        );
-
-      config.publisherProvidedId = 'publisherProvidedId';
-
-      // Check SwgUserToken from local storage.
-      storageMock
-        .expects('get')
-        .withExactArgs(Constants.USER_TOKEN, true)
-        .returns(Promise.resolve('abc')).once;
->>>>>>> 1e4f9709
 
       await manager.getEntitlements();
     });
 
-<<<<<<< HEAD
     it('should not send interaction_age with unparseable readTime', async () => {
       const CURRENT_TIME = 1615416442000;
       const LAST_TIME_STRING = 'unparseable number';
@@ -1807,16 +1845,6 @@
         .expects('fetch')
         .withExactArgs(
           `$frontend$/swg/_/api/v1/publication/pub1/entitlements`,
-=======
-    it('should add the publisherProvidedId param from the getEntitlements params', async () => {
-      xhrMock
-        .expects('fetch')
-        .withExactArgs(
-          '$frontend$/swg/_/api/v1/publication/pub1/entitlements?sut=' +
-            encodeURIComponent('abc') +
-            '&ppid=' +
-            encodeURIComponent('publisherProvidedId'),
->>>>>>> 1e4f9709
           {
             method: 'GET',
             headers: {'Accept': 'text/plain, application/json'},
@@ -1827,24 +1855,10 @@
           Promise.resolve({
             text: () => Promise.resolve('{}'),
           })
-<<<<<<< HEAD
         )
         .once();
 
       await manager.getEntitlements();
-=======
-        );
-
-      // Check SwgUserToken from local storage.
-      storageMock
-        .expects('get')
-        .withExactArgs(Constants.USER_TOKEN, true)
-        .returns(Promise.resolve('abc')).once;
-
-      await manager.getEntitlements({
-        publisherProvidedId: 'publisherProvidedId',
-      });
->>>>>>> 1e4f9709
     });
   });
 
