--- conflicted
+++ resolved
@@ -43,11 +43,7 @@
 import {feArgs, feUrl} from './services';
 import {msg} from '../utils/i18n';
 import {parseUrl} from '../utils/url';
-<<<<<<< HEAD
 import {log, warn} from '../utils/log';
-=======
-import {warn} from '../utils/log';
->>>>>>> eaacc1b3
 
 /**
  * @typedef {{
@@ -318,7 +314,6 @@
       this.storage_.storeEvent(StorageKeys.SURVEY_DATA_TRANSFER_FAILED);
     }
     const surveyDataTransferResponse = new SurveyDataTransferResponse();
-<<<<<<< HEAD
     // TODO: change to handle experiment flag && whether or not GPT is set up in publisher's page
     // TODO: import experiments from autoPromptManager
     const isPpsEligible = true;
@@ -328,16 +323,54 @@
         configurePpsSuccess && gaLoggingSuccess
       );
     } else {
-      surveyDataTransferResponse.setSuccess(gaLoggingSuccess);
-    }
-=======
-    surveyDataTransferResponse.setSuccess(dataTransferSuccess);
->>>>>>> eaacc1b3
+      surveyDataTransferResponse.setSuccess(dataTransferSuccess);
+    }
     this.activityIframeView_.execute(surveyDataTransferResponse);
   }
 
   /**
-<<<<<<< HEAD
+   * Attempts to log survey data.
+   * @param {SurveyDataTransferRequest} request
+   * @return {boolean}
+   * @private
+   */
+  async attemptSurveyDataTransfer(request) {
+    // @TODO(justinchou): execute callback with setOnInterventionComplete
+    // then check for success
+    const {onResult} = this.params_;
+    if (onResult) {
+      try {
+        return await onResult(request);
+      } catch (e) {
+        warn(`[swg.js] Exception in publisher provided logging callback: ${e}`);
+        return false;
+      }
+    }
+    return this.logSurveyDataToGoogleAnalytics(request);
+  }
+
+  /**
+   * Attempts to log survey data.
+   * @param {SurveyDataTransferRequest} request
+   * @return {boolean}
+   * @private
+   */
+  async attemptSurveyDataTransfer(request) {
+    // @TODO(justinchou): execute callback with setOnInterventionComplete
+    // then check for success
+    const {onResult} = this.params_;
+    if (onResult) {
+      try {
+        return await onResult(request);
+      } catch (e) {
+        warn(`[swg.js] Exception in publisher provided logging callback: ${e}`);
+        return false;
+      }
+    }
+    return this.logSurveyDataToGoogleAnalytics(request);
+  }
+
+  /**
    * Populates localStorage with PPS configuration parameters based on
    * SurveyDataTransferRequest.
    * @param {SurveyDataTransferRequest} request
@@ -385,29 +418,6 @@
   }
 
   /*
-=======
-   * Attempts to log survey data.
-   * @param {SurveyDataTransferRequest} request
-   * @return {boolean}
-   * @private
-   */
-  async attemptSurveyDataTransfer(request) {
-    // @TODO(justinchou): execute callback with setOnInterventionComplete
-    // then check for success
-    const {onResult} = this.params_;
-    if (onResult) {
-      try {
-        return await onResult(request);
-      } catch (e) {
-        warn(`[swg.js] Exception in publisher provided logging callback: ${e}`);
-        return false;
-      }
-    }
-    return this.logSurveyDataToGoogleAnalytics(request);
-  }
-
-  /**
->>>>>>> eaacc1b3
    * Logs SurveyDataTransferRequest to Google Analytics. Returns boolean
    * for whether or not logging was successful.
    * @param {SurveyDataTransferRequest} request
