/**
 * Copyright 2018 The Subscribe with Google Authors. All Rights Reserved.
 *
 * Licensed under the Apache License, Version 2.0 (the "License");
 * you may not use this file except in compliance with the License.
 * You may obtain a copy of the License at
 *
 *      http://www.apache.org/licenses/LICENSE-2.0
 *
 * Unless required by applicable law or agreed to in writing, software
 * distributed under the License is distributed on an "AS-IS" BASIS,
 * WITHOUT WARRANTIES OR CONDITIONS OF ANY KIND, either express or implied.
 * See the License for the specific language governing permissions and
 * limitations under the License.
 */

import {ActivityPorts} from '../components/activities';
import {AnalyticsEvent} from '../proto/api_messages';
import {ButtonApi} from './button-api';
import {CSS as SWG_DIALOG} from '../../build/css/components/dialog.css';
import {Callbacks} from './callbacks';
import {ContributionsFlow} from './contributions-flow';
import {DeferredAccountFlow} from './deferred-account-flow';
import {DepsDef} from './deps';
import {DialogManager} from '../components/dialog-manager';
import {Doc, resolveDoc} from '../model/doc';
import {EntitlementsManager} from './entitlements-manager';
import {ExperimentFlags} from './experiment-flags';
import {Fetcher, XhrFetcher} from './fetcher';
import {JsError} from './jserror';
import {
  LinkCompleteFlow,
  LinkbackFlow,
  LinkSaveFlow,
} from './link-accounts-flow';
import {LoginPromptApi} from './login-prompt-api';
import {LoginNotificationApi} from './login-notification-api';
import {PayClient} from './pay-client';
import {WaitForSubscriptionLookupApi} from './wait-for-subscription-lookup-api';
import {OffersApi} from './offers-api';
import {OffersFlow, SubscribeOptionFlow, AbbrvOfferFlow} from './offers-flow';
import {PageConfig} from '../model/page-config';
import {
  PageConfigResolver,
  getControlFlag,
} from '../model/page-config-resolver';
import {PayStartFlow, PayCompleteFlow} from './pay-flow';
import {Preconnect} from '../utils/preconnect';
import {Storage} from './storage';
import {
  Subscriptions,
  WindowOpenMode,
  defaultConfig,
  ProductType,
} from '../api/subscriptions';
import {debugLog} from '../utils/log';
import {injectStyleSheet, isEdgeBrowser} from '../utils/dom';
import {isArray} from '../utils/types';
import {isExperimentOn} from './experiments';
import {setExperiment} from './experiments';
import {AnalyticsService} from './analytics-service';
import {AnalyticsMode} from '../api/subscriptions';
import {Propensity} from './propensity';
import {ClientEventManager} from './client-event-manager';
import {Logger} from './logger';
import {assert} from '../utils/log';
import {isBoolean} from '../utils/types';

const RUNTIME_PROP = 'SWG';
const RUNTIME_LEGACY_PROP = 'SUBSCRIPTIONS'; // MIGRATE

/** @private {Runtime} */
let runtimeInstance_;

/**
 * Returns runtime for testing if available. Throws if the runtime is not
 * initialized yet.
 * @visibleForTesting
 * @return {!Runtime}
 */
export function getRuntime() {
  assert(runtimeInstance_, 'not initialized yet');
  return runtimeInstance_;
}

/**
 * @param {!Window} win
 */
export function installRuntime(win) {
  if (win[RUNTIME_PROP] && !isArray(win[RUNTIME_PROP])) {
    return;
  }

  const runtime = new Runtime(win);

  const waitingArray = [].concat(win[RUNTIME_PROP], win[RUNTIME_LEGACY_PROP]);

  // Public runtime.
  const publicRuntime = createPublicRuntime(runtime);

  const dependencyInstaller = {};

  /**
   * @param {function(!Subscriptions)} callback
   */
  function pushDependency(callback) {
    if (!callback) {
      return;
    }
    runtime.whenReady().then(() => {
      callback(publicRuntime);
    });
  }
  Object.defineProperty(dependencyInstaller, 'push', {
    get: () => pushDependency,
    configurable: false,
  });
  win[RUNTIME_PROP] = dependencyInstaller;
  win[RUNTIME_LEGACY_PROP] = dependencyInstaller;
  if (waitingArray) {
    waitingArray.forEach(pushDependency);
  }
  runtimeInstance_ = runtime;
  runtime.startSubscriptionsFlowIfNeeded();
}

/**
 * @implements {Subscriptions}
 */
export class Runtime {
  /**
   * @param {!Window} win
   */
  constructor(win) {
    /** @private @const {!Window} */
    this.win_ = win;

    /** @private @const {!Doc} */
    this.doc_ = resolveDoc(win);

    /** @private @const {!Promise} */
    this.ready_ = Promise.resolve();

    /** @private {?string} */
    this.productOrPublicationId_ = null;

    /** @private @const {!../api/subscriptions.Config} */
    this.config_ = {};

    /** @private {boolean} */
    this.committed_ = false;

    /** @private {?function((!ConfiguredRuntime|!Promise))} */
    this.configuredResolver_ = null;

    /** @private @const {!Promise<!ConfiguredRuntime>} */
    this.configuredPromise_ = new Promise(resolve => {
      this.configuredResolver_ = resolve;
    });

    /** @private {?PageConfigResolver} */
    this.pageConfigResolver_ = null;

    /** @private @const {!ButtonApi} */
    this.buttonApi_ = new ButtonApi(this.doc_, this.configuredPromise_);
    this.buttonApi_.init(); // Injects swg-button stylesheet.
  }

  /**
   * @return {!Promise}
   */
  whenReady() {
    return this.ready_;
  }

  /**
   * @param {boolean} commit
   * @return {!Promise<!ConfiguredRuntime>}
   * @private
   */
  configured_(commit) {
    if (!this.committed_ && commit) {
      this.committed_ = true;
      /** @type {!Promise<!PageConfig>} */
      let pageConfigPromise;
      if (this.productOrPublicationId_) {
        pageConfigPromise = Promise.resolve(
          new PageConfig(this.productOrPublicationId_, /* locked */ false)
        );
      } else {
        this.pageConfigResolver_ = new PageConfigResolver(this.doc_);
        pageConfigPromise = this.pageConfigResolver_
          .resolveConfig()
          .then(config => {
            this.pageConfigResolver_ = null;
            return config;
          });
      }
      pageConfigPromise.then(
        pageConfig => {
          this.configuredResolver_(
            new ConfiguredRuntime(
              this.doc_,
              pageConfig,
              /* opt_integr */ {configPromise: this.configuredPromise_},
              this.config_
            )
          );
          this.configuredResolver_ = null;
        },
        reason => {
          this.configuredResolver_(Promise.reject(reason));
          this.configuredResolver_ = null;
        }
      );
    } else if (commit && this.pageConfigResolver_) {
      this.pageConfigResolver_.check();
    }
    return this.configuredPromise_;
  }

  /**
   * Starts the subscription flow if it hasn't been started and the page is
   * configured to start it automatically.
   *
   * @return {?Promise}
   * @package
   */
  startSubscriptionsFlowIfNeeded() {
    const control = getControlFlag(this.win_.document);
    debugLog(control, 'mode');
    if (control == 'manual') {
      // "Skipping automatic start because control flag is set to "manual".
      return null;
    }
    return this.start();
  }

  /** @override */
  init(productOrPublicationId) {
    assert(!this.committed_, 'already configured');
    this.productOrPublicationId_ = productOrPublicationId;
  }

  /** @override */
  configure(config) {
    // Accumulate config for startup.
    Object.assign(this.config_, config);
    return this.configured_(false).then(runtime => runtime.configure(config));
  }

  /** @override */
  start() {
    return this.configured_(true).then(runtime => runtime.start());
  }

  /** @override */
  reset() {
    return this.configured_(true).then(runtime => runtime.reset());
  }

  /** @override */
  clear() {
    return this.configured_(true).then(runtime => runtime.clear());
  }

  /** @override */
  getEntitlements(opt_encryptedDocumentKey) {
    return this.configured_(true).then(runtime =>
      runtime.getEntitlements(opt_encryptedDocumentKey)
    );
  }

  /** @override */
  setOnEntitlementsResponse(callback) {
    return this.configured_(false).then(runtime =>
      runtime.setOnEntitlementsResponse(callback)
    );
  }

  /** @override */
  getOffers(opt_options) {
    return this.configured_(true).then(runtime =>
      runtime.getOffers(opt_options)
    );
  }

  /** @override */
  showOffers(opt_options) {
    return this.configured_(true).then(runtime =>
      runtime.showOffers(opt_options)
    );
  }

  /** @override */
  showUpdateOffers(opt_options) {
    return this.configured_(true).then(runtime =>
      runtime.showUpdateOffers(opt_options)
    );
  }

  /** @override */
  showSubscribeOption(opt_options) {
    return this.configured_(true).then(runtime =>
      runtime.showSubscribeOption(opt_options)
    );
  }

  /** @override */
  showAbbrvOffer(opt_options) {
    return this.configured_(true).then(runtime =>
      runtime.showAbbrvOffer(opt_options)
    );
  }

  /** @override */
  showContributionOptions(opt_options) {
    return this.configured_(true).then(runtime =>
      runtime.showContributionOptions(opt_options)
    );
  }

  /** @override */
  waitForSubscriptionLookup(accountPromise) {
    return this.configured_(true).then(runtime =>
      runtime.waitForSubscriptionLookup(accountPromise)
    );
  }

  /** @override */
  setOnNativeSubscribeRequest(callback) {
    return this.configured_(false).then(runtime =>
      runtime.setOnNativeSubscribeRequest(callback)
    );
  }

  /** @override */
  setOnSubscribeResponse(callback) {
    return this.configured_(false).then(runtime =>
      runtime.setOnSubscribeResponse(callback)
    );
  }

  /** @override */
  subscribe(sku) {
    return this.configured_(true).then(runtime => runtime.subscribe(sku));
  }

  /** @override */
  updateSubscription(subscriptionRequest) {
    return this.configured_(true).then(runtime =>
      runtime.updateSubscription(subscriptionRequest)
    );
  }

  /** @override */
  setOnContributionResponse(callback) {
    return this.configured_(false).then(runtime =>
      runtime.setOnContributionResponse(callback)
    );
  }

  /** @override */
  contribute(skuOrSubscriptionRequest) {
    return this.configured_(true).then(runtime =>
      runtime.contribute(skuOrSubscriptionRequest)
    );
  }

  /** @override */
  completeDeferredAccountCreation(opt_options) {
    return this.configured_(true).then(runtime =>
      runtime.completeDeferredAccountCreation(opt_options)
    );
  }

  /** @override */
  setOnLoginRequest(callback) {
    return this.configured_(false).then(runtime =>
      runtime.setOnLoginRequest(callback)
    );
  }

  /** @override */
  setOnLinkComplete(callback) {
    return this.configured_(false).then(runtime =>
      runtime.setOnLinkComplete(callback)
    );
  }

  /** @override */
  linkAccount() {
    return this.configured_(true).then(runtime => runtime.linkAccount());
  }

  /** @override */
  setOnFlowStarted(callback) {
    return this.configured_(false).then(runtime =>
      runtime.setOnFlowStarted(callback)
    );
  }

  /** @override */
  setOnFlowCanceled(callback) {
    return this.configured_(false).then(runtime =>
      runtime.setOnFlowCanceled(callback)
    );
  }

  /** @override */
  saveSubscription(saveSubscriptionRequestCallback) {
    return this.configured_(true).then(runtime => {
      return runtime.saveSubscription(saveSubscriptionRequestCallback);
    });
  }

  /** @override */
  showLoginPrompt() {
    return this.configured_(true).then(runtime => {
      return runtime.showLoginPrompt();
    });
  }

  /** @override */
  showLoginNotification() {
    return this.configured_(true).then(runtime => {
      return runtime.showLoginNotification();
    });
  }

  /** @override */
  createButton(optionsOrCallback, opt_callback) {
    return this.buttonApi_.create(optionsOrCallback, opt_callback);
  }

  /** @override */
  attachSmartButton(button, optionsOrCallback, opt_callback) {
    return this.configured_(true).then(runtime =>
      runtime.attachSmartButton(button, optionsOrCallback, opt_callback)
    );
  }

  /** @override */
  attachButton(button, optionsOrCallback, opt_callback) {
    return this.buttonApi_.attach(button, optionsOrCallback, opt_callback);
  }

  /** @override */
  getPropensityModule() {
    return this.configured_(true).then(runtime => {
      return runtime.getPropensityModule();
    });
  }

  /** @override */
  getLogger() {
    return this.configured_(true).then(runtime => runtime.getLogger());
  }
}

/**
 * @implements {DepsDef}
 * @implements {Subscriptions}
 */
export class ConfiguredRuntime {
  /**
   * @param {!Window|!Document|!Doc} winOrDoc
   * @param {!../model/page-config.PageConfig} pageConfig
   * @param {{
   *     fetcher: (!Fetcher|undefined),
   *     configPromise: (!Promise|undefined),
   *   }=} opt_integr
   * @param {!../api/subscriptions.Config=} opt_config
   */
  constructor(winOrDoc, pageConfig, opt_integr, opt_config) {
    opt_integr = opt_integr || {};
    opt_integr.configPromise = opt_integr.configPromise || Promise.resolve();

    /** @private @const {!ClientEventManager} */
    this.eventManager_ = new ClientEventManager(opt_integr.configPromise);

    /** @private @const {!Doc} */
    this.doc_ = resolveDoc(winOrDoc);

    /** @private @const {!Window} */
    this.win_ = this.doc_.getWin();

    /** @private @const {!../api/subscriptions.Config} */
    this.config_ = defaultConfig();

    if (isEdgeBrowser(this.win_)) {
      // TODO(dvoytenko, b/120607343): Find a way to remove this restriction
      // or move it to Web Activities.
      this.config_.windowOpenMode = WindowOpenMode.REDIRECT;
    }
    if (opt_config) {
      this.configure_(opt_config);
    }

    /** @private @const {!../model/page-config.PageConfig} */
    this.pageConfig_ = pageConfig;

    /** @private @const {!Promise} */
    this.documentParsed_ = this.doc_.whenReady();

    /** @private @const {!JsError} */
    this.jserror_ = new JsError(this.doc_);

    /** @private @const {!Fetcher} */
    this.fetcher_ = opt_integr.fetcher || new XhrFetcher(this.win_);

    /** @private @const {!Storage} */
    this.storage_ = new Storage(this.win_);

    /** @private @const {!DialogManager} */
    this.dialogManager_ = new DialogManager(this.doc_);

    /** @private @const {!../components/activities.ActivityPorts} */
    this.activityPorts_ = new ActivityPorts(this.win_);

    /** @private @const {!PayClient} */
    this.payClient_ = new PayClient(
      this.win_,
      this.activityPorts_,
      this.dialogManager_
    );

    /** @private @const {!Callbacks} */
    this.callbacks_ = new Callbacks();

    //NOTE: 'this' is passed in as a DepsDef.  Do not pass in 'this' before
    //analytics service and entitlements manager are constructed unless
    //you are certain they do not rely on them because they are part of that
    //definition.
    /** @private @const {!Logger} */
    this.logger_ = new Logger(this);

    /** @private @const {!AnalyticsService} */
    this.analyticsService_ = new AnalyticsService(this);

    /** @private @const {!EntitlementsManager} */
    this.entitlementsManager_ = new EntitlementsManager(
      this.win_,
      this.pageConfig_,
      this.fetcher_,
      this // See note about 'this' above
    );

    /** @private @const {!Propensity} */
    this.propensityModule_ = new Propensity(
      this.win_,
      this, // See note about 'this' above
      this.fetcher_
    );

    /** @private @const {!OffersApi} */
    this.offersApi_ = new OffersApi(this.pageConfig_, this.fetcher_);

    /** @private @const {!ButtonApi} */
    this.buttonApi_ = new ButtonApi(this.doc_, Promise.resolve(this));

    const preconnect = new Preconnect(this.win_.document);

    preconnect.prefetch('$assets$/loader.svg');
    LinkCompleteFlow.configurePending(this);
    PayCompleteFlow.configurePending(this);
    this.payClient_.preconnect(preconnect);

    injectStyleSheet(this.doc_, SWG_DIALOG);

    // Report redirect errors if any.
    this.activityPorts_.onRedirectError(error => {
      this.analyticsService_.addLabels(['redirect']);
      this.eventManager_.logSwgEvent(
        AnalyticsEvent.EVENT_PAYMENT_FAILED,
        false
      );
      this.jserror_.error('Redirect error', error);
    });
  }

  /** @override */
  doc() {
    return this.doc_;
  }

  /** @override */
  win() {
    return this.win_;
  }

  /** @override */
  pageConfig() {
    return this.pageConfig_;
  }

  /** @override */
  jserror() {
    return this.jserror_;
  }

  /** @override */
  activities() {
    return this.activityPorts_;
  }

  /** @override */
  payClient() {
    return this.payClient_;
  }

  /** @override */
  dialogManager() {
    return this.dialogManager_;
  }

  /** @override */
  entitlementsManager() {
    return this.entitlementsManager_;
  }

  /** @override */
  callbacks() {
    return this.callbacks_;
  }

  /** @override */
  storage() {
    return this.storage_;
  }

  /** @override */
  analytics() {
    return this.analyticsService_;
  }

  /** @override */
  init() {
    // Implemented by the `Runtime` class.
  }

  /** @override */
  configure(config) {
    // Indirected for constructor testing.
    this.configure_(config);
  }

  /**
   * @param {!../api/subscriptions.Config} config
   * @private
   */
  configure_(config) {
    // Validate first.
    let error = null;
    for (const k in config) {
      const v = config[k];
      switch (k) {
        case 'windowOpenMode':
          if (v != WindowOpenMode.AUTO && v != WindowOpenMode.REDIRECT) {
            error = 'Unknown windowOpenMode: ' + v;
          }
          break;
        case 'experiments':
          v.forEach(experiment => setExperiment(this.win_, experiment, true));
          break;
        case 'analyticsMode':
          if (v != AnalyticsMode.DEFAULT && v != AnalyticsMode.IMPRESSIONS) {
            error = 'Unknown analytics mode: ' + v;
          }
          break;
        case 'enableSwgAnalytics':
          if (!isBoolean(v)) {
            error = 'Unknown enableSwgAnalytics value: ' + v;
          }
          break;
        case 'enablePropensity':
          if (!isBoolean(v)) {
            error = 'Unknown enablePropensity value: ' + v;
          }
          break;
        default:
          error = 'Unknown config property: ' + k;
      }
    }
<<<<<<< HEAD
    assert(!error, error);

=======
    // Throw error string if it's not null
    assert(!error, error);
>>>>>>> 60c81ddc
    // Assign.
    Object.assign(this.config_, config);
  }

  /** @override */
  config() {
    return this.config_;
  }

  /** @override */
  reset() {
    this.entitlementsManager_.reset();
    this.dialogManager_.completeAll();
  }

  /** @override */
  clear() {
    this.entitlementsManager_.clear();
    this.dialogManager_.completeAll();
  }

  /** @override */
  start() {
    // No need to run entitlements without a product or for an unlocked page.
    if (!this.pageConfig_.getProductId() || !this.pageConfig_.isLocked()) {
      return Promise.resolve();
    }
    this.getEntitlements();
  }

  /** @override */
  getEntitlements(opt_encryptedDocumentKey) {
    return this.entitlementsManager_
      .getEntitlements(opt_encryptedDocumentKey)
      .then(entitlements => entitlements.clone());
  }

  /** @override */
  setOnEntitlementsResponse(callback) {
    this.callbacks_.setOnEntitlementsResponse(callback);
  }

  /** @override */
  getOffers(opt_options) {
    return this.offersApi_.getOffers(opt_options && opt_options.productId);
  }

  /** @override */
  showOffers(opt_options) {
    return this.documentParsed_.then(() => {
      const errorMessage =
        'The showOffers() method cannot be used to update \
a subscription. Use the showUpdateOffers() method instead.';
      assert(opt_options ? !opt_options['oldSku'] : true, errorMessage);
      const flow = new OffersFlow(this, opt_options);
      return flow.start();
    });
  }

  /** @override */
  showUpdateOffers(opt_options) {
    assert(
      isExperimentOn(this.win_, ExperimentFlags.REPLACE_SUBSCRIPTION),
      'Not yet launched!'
    );
    return this.documentParsed_.then(() => {
      const errorMessage =
        'The showUpdateOffers() method cannot be used for \
new subscribers. Use the showOffers() method instead.';
      assert(opt_options ? !opt_options['oldSku'] : true, errorMessage);
      const flow = new OffersFlow(this, opt_options);
      return flow.start();
    });
  }

  /** @override */
  showSubscribeOption(opt_options) {
    return this.documentParsed_.then(() => {
      const flow = new SubscribeOptionFlow(this, opt_options);
      return flow.start();
    });
  }

  /** @override */
  showAbbrvOffer(opt_options) {
    return this.documentParsed_.then(() => {
      const flow = new AbbrvOfferFlow(this, opt_options);
      return flow.start();
    });
  }

  /** @override */
  showContributionOptions(opt_options) {
    assert(
      isExperimentOn(this.win_, ExperimentFlags.CONTRIBUTIONS),
      'Not yet launched!'
    );
    return this.documentParsed_.then(() => {
      const flow = new ContributionsFlow(this, opt_options);
      return flow.start();
    });
  }

  /** @override */
  waitForSubscriptionLookup(accountPromise) {
    return this.documentParsed_.then(() => {
      const wait = new WaitForSubscriptionLookupApi(this, accountPromise);
      return wait.start();
    });
  }

  /** @override */
  setOnLoginRequest(callback) {
    this.callbacks_.setOnLoginRequest(callback);
  }

  /** @override */
  setOnLinkComplete(callback) {
    this.callbacks_.setOnLinkComplete(callback);
  }

  /** @override */
  linkAccount() {
    return this.documentParsed_.then(() => {
      return new LinkbackFlow(this).start();
    });
  }

  /** @override */
  saveSubscription(saveSubscriptionRequestCallback) {
    return this.documentParsed_.then(() => {
      return new LinkSaveFlow(this, saveSubscriptionRequestCallback).start();
    });
  }

  /** @override */
  showLoginPrompt() {
    return this.documentParsed_.then(() => {
      return new LoginPromptApi(this).start();
    });
  }

  /** @override */
  showLoginNotification() {
    return this.documentParsed_.then(() => {
      return new LoginNotificationApi(this).start();
    });
  }

  /** @override */
  setOnNativeSubscribeRequest(callback) {
    this.callbacks_.setOnSubscribeRequest(callback);
  }

  /** @override */
  setOnSubscribeResponse(callback) {
    this.callbacks_.setOnSubscribeResponse(callback);
  }

  /** @override */
  subscribe(sku) {
    const errorMessage =
      'The subscribe() method can only take a sku as its \
parameter; for subscription updates please use the updateSubscription() method';
    assert(typeof sku === 'string', errorMessage);
    return this.documentParsed_.then(() => {
      return new PayStartFlow(this, sku).start();
    });
  }

  /** @override */
  updateSubscription(subscriptionRequest) {
    assert(
      isExperimentOn(this.win_, ExperimentFlags.REPLACE_SUBSCRIPTION),
      'Not yet launched!'
    );
    const errorMessage =
      'The updateSubscription() method should be used for \
subscription updates; for new subscriptions please use the subscribe() method';
    assert(
      subscriptionRequest ? subscriptionRequest['oldSku'] : false,
      errorMessage
    );
    return this.documentParsed_.then(() => {
      return new PayStartFlow(this, subscriptionRequest).start();
    });
  }

  /** @override */
  setOnContributionResponse(callback) {
    this.callbacks_.setOnContributionResponse(callback);
  }

  /** @override */
  contribute(skuOrSubscriptionRequest) {
    assert(
      isExperimentOn(this.win_, ExperimentFlags.CONTRIBUTIONS),
      'Not yet launched!'
    );

    return this.documentParsed_.then(() => {
      return new PayStartFlow(
        this,
        skuOrSubscriptionRequest,
        ProductType.UI_CONTRIBUTION
      ).start();
    });
  }

  /** @override */
  completeDeferredAccountCreation(opt_options) {
    return this.documentParsed_.then(() => {
      return new DeferredAccountFlow(this, opt_options || null).start();
    });
  }

  /** @override */
  setOnFlowStarted(callback) {
    this.callbacks_.setOnFlowStarted(callback);
  }

  /** @override */
  setOnFlowCanceled(callback) {
    this.callbacks_.setOnFlowCanceled(callback);
  }

  /** @override */
  createButton(optionsOrCallback, opt_callback) {
    // This is a minor duplication to allow this code to be sync.
    return this.buttonApi_.create(optionsOrCallback, opt_callback);
  }

  /** @override */
  attachButton(button, optionsOrCallback, opt_callback) {
    // This is a minor duplication to allow this code to be sync.
    this.buttonApi_.attach(button, optionsOrCallback, opt_callback);
  }

  /** @override */
  attachSmartButton(button, optionsOrCallback, opt_callback) {
    assert(
      isExperimentOn(this.win_, ExperimentFlags.SMARTBOX),
      'Not yet launched!'
    );
    this.buttonApi_.attachSmartButton(
      this,
      button,
      optionsOrCallback,
      opt_callback
    );
  }

  /** @override */
  getPropensityModule() {
    return Promise.resolve(this.propensityModule_);
  }

  /** @override
   * @return {!ClientEventManager}
   */
  eventManager() {
    return this.eventManager_;
  }

  /** @override */
  getLogger() {
    return Promise.resolve(this.logger_);
  }
}

/**
 * @param {!Runtime} runtime
 * @return {!Subscriptions}
 */
function createPublicRuntime(runtime) {
  return /** @type {!Subscriptions} */ ({
    init: runtime.init.bind(runtime),
    configure: runtime.configure.bind(runtime),
    start: runtime.start.bind(runtime),
    reset: runtime.reset.bind(runtime),
    clear: runtime.clear.bind(runtime),
    getEntitlements: runtime.getEntitlements.bind(runtime),
    linkAccount: runtime.linkAccount.bind(runtime),
    showLoginPrompt: runtime.showLoginPrompt.bind(runtime),
    showLoginNotification: runtime.showLoginNotification.bind(runtime),
    getOffers: runtime.getOffers.bind(runtime),
    showOffers: runtime.showOffers.bind(runtime),
    showUpdateOffers: runtime.showUpdateOffers.bind(runtime),
    showAbbrvOffer: runtime.showAbbrvOffer.bind(runtime),
    showSubscribeOption: runtime.showSubscribeOption.bind(runtime),
    showContributionOptions: runtime.showContributionOptions.bind(runtime),
    waitForSubscriptionLookup: runtime.waitForSubscriptionLookup.bind(runtime),
    subscribe: runtime.subscribe.bind(runtime),
    updateSubscription: runtime.updateSubscription.bind(runtime),
    contribute: runtime.contribute.bind(runtime),
    completeDeferredAccountCreation: runtime.completeDeferredAccountCreation.bind(
      runtime
    ),
    setOnEntitlementsResponse: runtime.setOnEntitlementsResponse.bind(runtime),
    setOnLoginRequest: runtime.setOnLoginRequest.bind(runtime),
    setOnLinkComplete: runtime.setOnLinkComplete.bind(runtime),
    setOnNativeSubscribeRequest: runtime.setOnNativeSubscribeRequest.bind(
      runtime
    ),
    setOnSubscribeResponse: runtime.setOnSubscribeResponse.bind(runtime),
    setOnContributionResponse: runtime.setOnContributionResponse.bind(runtime),
    setOnFlowStarted: runtime.setOnFlowStarted.bind(runtime),
    setOnFlowCanceled: runtime.setOnFlowCanceled.bind(runtime),
    saveSubscription: runtime.saveSubscription.bind(runtime),
    createButton: runtime.createButton.bind(runtime),
    attachButton: runtime.attachButton.bind(runtime),
    attachSmartButton: runtime.attachSmartButton.bind(runtime),
    getPropensityModule: runtime.getPropensityModule.bind(runtime),
    getLogger: runtime.getLogger.bind(runtime),
  });
}

/**
 * @return {!Function}
 * @protected
 */
export function getSubscriptionsClassForTesting() {
  return Subscriptions;
}

/**
 * @return {!Function}
 * @protected
 */
export function getFetcherClassForTesting() {
  return Fetcher;
}

/** @package Visible for testing only. */
export function getDocClassForTesting() {
  return Doc;
}<|MERGE_RESOLUTION|>--- conflicted
+++ resolved
@@ -682,13 +682,8 @@
           error = 'Unknown config property: ' + k;
       }
     }
-<<<<<<< HEAD
-    assert(!error, error);
-
-=======
     // Throw error string if it's not null
     assert(!error, error);
->>>>>>> 60c81ddc
     // Assign.
     Object.assign(this.config_, config);
   }
