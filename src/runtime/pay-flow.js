--- conflicted
+++ resolved
@@ -116,7 +116,6 @@
       );
     // TODO(chenshay): Create analytics for 'replace subscription'.
     this.analyticsService_.setSku(this.subscriptionRequest_.skuId);
-<<<<<<< HEAD
     this.eventManager_.logEvent(CreateClientEvent(
         AnalyticsEvent.ACTION_PAYMENT_FLOW_STARTED,
         EventOriginator.SWG_CLIENT, true, null));
@@ -130,26 +129,12 @@
         'startTimeMs': Date.now(),
         'googleTransactionId': this.analyticsService_.getTransactionId(),
         'productType': this.productType_,
-=======
-    this.analyticsService_.logEvent(AnalyticsEvent.ACTION_SUBSCRIBE);
-    this.payClient_.start(
-      {
-        'apiVersion': 1,
-        'allowedPaymentMethods': ['CARD'],
-        'environment': '$payEnvironment$',
-        'playEnvironment': '$playEnvironment$',
-        'swg': swgPaymentRequest,
-        'i': {
-          'startTimeMs': Date.now(),
-          'googleTransactionId': this.analyticsService_.getTransactionId(),
-          'productType': this.productType_,
-        },
->>>>>>> c44bd452
       },
+    },
       {
         forceRedirect:
           this.deps_.config().windowOpenMode == WindowOpenMode.REDIRECT,
-      }
+      },
     );
     return Promise.resolve();
   }
@@ -172,7 +157,6 @@
         flow.complete.bind(flow)
       );
       deps.callbacks().triggerSubscribeResponse(promise);
-<<<<<<< HEAD
       return promise.then(response => {
         flow.start(response);
       }, reason => {
@@ -183,20 +167,8 @@
               AnalyticsEvent.EVENT_PAYMENT_FAILED,
               EventOriginator.SWG_CLIENT, false, null));
           deps.jserror().error('Pay failed', reason);
-=======
-      return promise.then(
-        response => {
-          flow.start(response);
-        },
-        reason => {
-          if (isCancelError(reason)) {
-            deps.callbacks().triggerFlowCanceled(SubscriptionFlows.SUBSCRIBE);
-          } else {
-            deps.analytics().logEvent(AnalyticsEvent.EVENT_PAYMENT_FAILED);
-            deps.jserror().error('Pay failed', reason);
-          }
-          throw reason;
->>>>>>> c44bd452
+        }
+        throw reason;
         }
       );
     });
@@ -301,7 +273,6 @@
     this.readyPromise_.then(() => {
       this.activityIframeView_.messageDeprecated({'complete': true});
     });
-<<<<<<< HEAD
     return this.activityIframeView_.acceptResult().catch(() => {
       // Ignore errors.
     }).then(() => {
@@ -310,19 +281,6 @@
           EventOriginator.SWG_CLIENT, true, null));
       this.deps_.entitlementsManager().setToastShown(true);
     });
-=======
-    return this.activityIframeView_
-      .acceptResult()
-      .catch(() => {
-        // Ignore errors.
-      })
-      .then(() => {
-        this.analyticsService_.logEvent(
-          AnalyticsEvent.ACTION_ACCOUNT_ACKNOWLEDGED
-        );
-        this.deps_.entitlementsManager().setToastShown(true);
-      });
->>>>>>> c44bd452
   }
 }
 
