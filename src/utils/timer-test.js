--- conflicted
+++ resolved
@@ -17,10 +17,6 @@
 import {Timer} from './timer';
 
 describes.realWin('Timer', {}, env => {
-<<<<<<< HEAD
-=======
-  let sandbox;
->>>>>>> f874d849
   let windowMock;
   let timer;
 
@@ -88,24 +84,17 @@
   });
 
   it('promise', () => {
-<<<<<<< HEAD
-    windowMock.expects('setTimeout').withExactArgs(sandbox.match(value => {
-      value();
-      return true;
-    }), 111).returns(1).once();
-=======
-    windowMock
-      .expects('setTimeout')
-      .withExactArgs(
-        sinon.match(value => {
-          value();
-          return true;
-        }),
-        111
-      )
-      .returns(1)
-      .once();
->>>>>>> f874d849
+    windowMock
+      .expects('setTimeout')
+      .withExactArgs(
+        sandbox.match(value => {
+          value();
+          return true;
+        }),
+        111
+      )
+      .returns(1)
+      .once();
 
     let c = 0;
     return timer.promise(111).then(result => {
@@ -116,24 +105,17 @@
   });
 
   it('timeoutPromise - no race', () => {
-<<<<<<< HEAD
-    windowMock.expects('setTimeout').withExactArgs(sandbox.match(value => {
-      value();
-      return true;
-    }), 111).returns(1).once();
-=======
-    windowMock
-      .expects('setTimeout')
-      .withExactArgs(
-        sinon.match(value => {
-          value();
-          return true;
-        }),
-        111
-      )
-      .returns(1)
-      .once();
->>>>>>> f874d849
+    windowMock
+      .expects('setTimeout')
+      .withExactArgs(
+        sandbox.match(value => {
+          value();
+          return true;
+        }),
+        111
+      )
+      .returns(1)
+      .once();
 
     let c = 0;
     return timer
@@ -150,29 +132,17 @@
   });
 
   it('timeoutPromise - race no timeout', () => {
-<<<<<<< HEAD
-    windowMock.expects('setTimeout')
-        .withExactArgs(
-        sandbox.match(value => {
-          value();
-          return true;
-        }),
-        111)
-        .returns(1)
-        .once();
-=======
-    windowMock
-      .expects('setTimeout')
-      .withExactArgs(
-        sinon.match(unusedValue => {
-          // No timeout
-          return true;
-        }),
-        111
-      )
-      .returns(1)
-      .once();
->>>>>>> f874d849
+    windowMock
+      .expects('setTimeout')
+      .withExactArgs(
+        sandbox.match(value => {
+          value();
+          return true;
+        }),
+        111
+      )
+      .returns(1)
+      .once();
 
     let c = 0;
     return timer.timeoutPromise(111, Promise.resolve('A')).then(result => {
@@ -183,17 +153,10 @@
   });
 
   it('timeoutPromise - race with timeout', () => {
-<<<<<<< HEAD
-    windowMock.expects('setTimeout').withExactArgs(sandbox.match(value => {
-      // Immediate timeout
-      value();
-      return true;
-    }), 111).returns(1).once();
-=======
-    windowMock
-      .expects('setTimeout')
-      .withExactArgs(
-        sinon.match(value => {
+    windowMock
+      .expects('setTimeout')
+      .withExactArgs(
+        sandbox.match(value => {
           // Immediate timeout
           value();
           return true;
@@ -202,7 +165,6 @@
       )
       .returns(1)
       .once();
->>>>>>> f874d849
 
     let c = 0;
     return timer
