<!---
Copyright 2018 The Subscribe with Google Authors. All Rights Reserved.

Licensed under the Apache License, Version 2.0 (the "License");
you may not use this file except in compliance with the License.
You may obtain a copy of the License at

     http://www.apache.org/licenses/LICENSE-2.0

Unless required by applicable law or agreed to in writing, software
distributed under the License is distributed on an "AS-IS" BASIS,
WITHOUT WARRANTIES OR CONDITIONS OF ANY KIND, either express or implied.
See the License for the specific language governing permissions and
limitations under the License.
-->

# SwG Link Flow

This flow is normally originated from another surface and allows the user to link the publication's subscription to the surface. See [Subscriptions APIs](./core-apis.md).

The link flow would normally be executed by a 3p surface to let a user to claim an existing subscription. However, SwG client provides `linkAccount` and `setOnLinkComplete` APIs for testing purposes.

SwG supports two flavors of OAuth account linking:
 - [OAuth implicit flow](https://developers.google.com/actions/identity/oauth2)
 - [OAuth authorization code flow](https://developers.google.com/actions/identity/oauth2?oauth=code)

# SwG Link Save flow

This flow is normally originated from the publisher and allows the user to link the publication's subscription to the user's account.

As a part of the flow, a dialog will prompt the user to opt-in to saving the subscription link.  If the user agrees, the publisher generates a corresponding access token.  Once the subscription link is saved, the user will see a progress indicator, then a confirmation dialog.  Completion of the link save flow or the user declining to opt-in can be detected as shown in the examples below.

To start the link save flow, provide an access token.  For OAuth implicit flow, generate a `token` value.  For OAuth authorization code flow, generate an `authCode` value.  The `token` or `authCode` may be generated after user confirmation, or in advance.

<<<<<<< HEAD

## Generating the token after user confirmation
=======
```js
subscriptions.saveSubscription(() => {return {token: 'THE TOKEN'}});
```
OR
>>>>>>> 7778cec2

```js
const requestPromise = new Promise(resolve => {
    // when using the implicit flow, generate a token
    resolve({token: 'entitlements_access_token'});

    // or when using the auth code flow, generate an auth code
    resolve({authCode: 'auth_code'});
});

subscriptions.saveSubscription(() => requestPromise)).then(
    result => {
        if (result) {
            // link save flow completed successfully
        } else {
            // user declined or link save flow failed
        }
    }
);
```

## Generating the token in advance


```
// when using the implicit flow, generate a token
subscriptions.saveSubscription(() => {return {token: 'access_token'}}).then(
  // handle flow completion or user declining as shown in above example
);

// or when using the auth code flow, generate an auth code
subscriptions.saveSubscription(() => {return {authCode: 'auth_code'}}).then(
  // handle flow completion or user declining
);
```<|MERGE_RESOLUTION|>--- conflicted
+++ resolved
@@ -32,15 +32,8 @@
 
 To start the link save flow, provide an access token.  For OAuth implicit flow, generate a `token` value.  For OAuth authorization code flow, generate an `authCode` value.  The `token` or `authCode` may be generated after user confirmation, or in advance.
 
-<<<<<<< HEAD
 
 ## Generating the token after user confirmation
-=======
-```js
-subscriptions.saveSubscription(() => {return {token: 'THE TOKEN'}});
-```
-OR
->>>>>>> 7778cec2
 
 ```js
 const requestPromise = new Promise(resolve => {
